/*-------------------------------------------------------------------------
 *
 * pipeline_query_fn.h
 *	 prototypes for functions in catalog/pipeline_query.c
 *
 * Copyright (c) 2013-2015, PipelineDB
 *
 * src/include/catalog/pipeline_query_fn.h
 *
 *-------------------------------------------------------------------------
 */
#ifndef PIPELINE_QUERY_FN_H
#define PIPELINE_QUERY_FN_H

#include "access/htup.h"
#include "datatype/timestamp.h"
#include "nodes/bitmapset.h"
#include "nodes/parsenodes.h"
#include "nodes/primnodes.h"
#include "storage/lock.h"
#include "utils/relcache.h"

typedef enum ContQueryType
{
	CONT_VIEW,
	CONT_TRANSFORM
} ContQueryType;

typedef struct ContQuery
{
	Oid id;
	RangeVar *name;
	Oid oid; /* OID in pipeline_query table */
	bool active;
	ContQueryType type;

	/* meta */
	Oid relid;
	char *sql;
	Oid matrelid;
	Oid osrelid;

	/* for view */
	RangeVar *matrel;
	Oid seqrelid;
	Oid pkidxid;
	Oid lookupidxid;
	int sw_step_factor;
	int sw_step_ms;
	uint64 sw_interval_ms;
	bool is_sw;
	Oid sw_attno;

	/* for transform */
	Oid tgfn;
	int tgnargs;
	char **tgargs;
} ContQuery;

extern HeapTuple GetPipelineQueryTuple(RangeVar *name);
extern void RemovePipelineQueryById(Oid oid);

<<<<<<< HEAD
extern Oid DefineContinuousView(Oid relid, Query *query, Oid matrel, Oid seqrel, int sw_attno, Oid *pq_id);
=======
extern Oid DefineContinuousView(Oid relid, Query *query, Oid matrel, Oid seqrel, int ttl, AttrNumber ttl_attno, bool adhoc, Oid *pq_id);
>>>>>>> 5466be20
extern void UpdateContViewRelIds(Oid cvid, Oid cvrelid, Oid osrelid);
extern void UpdateContViewIndexIds(Oid cvid, Oid pkindid, Oid lookupindid);
extern Oid DefineContinuousTransform(Oid relid, Query *query, Oid typoid, Oid osrelid, Oid fnoid, List *args);

extern Relation OpenCVRelFromMatRel(Relation matrel, LOCKMODE lockmode);
extern bool IsAContinuousView(RangeVar *name);
extern RangeVar *GetSWContinuousViewRangeVar(List *nodes);
extern bool IsAMatRel(RangeVar *name, RangeVar **cvname);
extern bool RelIdIsForMatRel(Oid relid, Oid *id);
extern bool IsSWContView(RangeVar *name);
extern bool IsTTLContView(RangeVar *name);
extern RangeVar *GetMatRelName(RangeVar *cv);
extern RangeVar *GetCVNameFromMatRelName(RangeVar *matrel);

extern Bitmapset *GetContinuousQueryIds(void);
extern Bitmapset *GetContinuousViewIds(void);
extern Bitmapset *GetContinuousTransformIds(void);

extern Oid GetContQueryId(RangeVar *name);

extern ContQuery *GetContQueryForId(Oid id);
extern ContQuery *GetContQueryForView(RangeVar *cv_name);
extern ContQuery *GetContQueryForViewId(Oid id);
extern ContQuery *GetContQueryForTransformId(Oid id);

extern bool ContQuerySetActive(Oid id, bool active);

#endif<|MERGE_RESOLUTION|>--- conflicted
+++ resolved
@@ -60,11 +60,7 @@
 extern HeapTuple GetPipelineQueryTuple(RangeVar *name);
 extern void RemovePipelineQueryById(Oid oid);
 
-<<<<<<< HEAD
-extern Oid DefineContinuousView(Oid relid, Query *query, Oid matrel, Oid seqrel, int sw_attno, Oid *pq_id);
-=======
-extern Oid DefineContinuousView(Oid relid, Query *query, Oid matrel, Oid seqrel, int ttl, AttrNumber ttl_attno, bool adhoc, Oid *pq_id);
->>>>>>> 5466be20
+extern Oid DefineContinuousView(Oid relid, Query *query, Oid matrel, Oid seqrel, int ttl, AttrNumber ttl_attno, Oid *pq_id);
 extern void UpdateContViewRelIds(Oid cvid, Oid cvrelid, Oid osrelid);
 extern void UpdateContViewIndexIds(Oid cvid, Oid pkindid, Oid lookupindid);
 extern Oid DefineContinuousTransform(Oid relid, Query *query, Oid typoid, Oid osrelid, Oid fnoid, List *args);
