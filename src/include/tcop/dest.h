/*-------------------------------------------------------------------------
 *
 * dest.h
 *	  support for communication destinations
 *
 * Whenever the backend executes a query that returns tuples, the results
 * have to go someplace.  For example:
 *
 *	  - stdout is the destination only when we are running a
 *		standalone backend (no postmaster) and are returning results
 *		back to an interactive user.
 *
 *	  - a remote process is the destination when we are
 *		running a backend with a frontend and the frontend executes
 *		PQexec() or PQfn().  In this case, the results are sent
 *		to the frontend via the functions in backend/libpq.
 *
 *	  - DestNone is the destination when the system executes
 *		a query internally.  The results are discarded.
 *
 * dest.c defines three functions that implement destination management:
 *
 * BeginCommand: initialize the destination at start of command.
 * CreateDestReceiver: return a pointer to a struct of destination-specific
 * receiver functions.
 * EndCommand: clean up the destination at end of command.
 *
 * BeginCommand/EndCommand are executed once per received SQL query.
 *
 * CreateDestReceiver returns a receiver object appropriate to the specified
 * destination.  The executor, as well as utility statements that can return
 * tuples, are passed the resulting DestReceiver* pointer.  Each executor run
 * or utility execution calls the receiver's rStartup method, then the
 * receiveSlot method (zero or more times), then the rShutdown method.
 * The same receiver object may be re-used multiple times; eventually it is
 * destroyed by calling its rDestroy method.
 *
 * In some cases, receiver objects require additional parameters that must
 * be passed to them after calling CreateDestReceiver.  Since the set of
 * parameters varies for different receiver types, this is not handled by
 * this module, but by direct calls from the calling code to receiver type
 * specific functions.
 *
 * The DestReceiver object returned by CreateDestReceiver may be a statically
 * allocated object (for destination types that require no local state),
 * in which case rDestroy is a no-op.  Alternatively it can be a palloc'd
 * object that has DestReceiver as its first field and contains additional
 * fields (see printtup.c for an example).  These additional fields are then
 * accessible to the DestReceiver functions by casting the DestReceiver*
 * pointer passed to them.  The palloc'd object is pfree'd by the rDestroy
 * method.  Note that the caller of CreateDestReceiver should take care to
 * do so in a memory context that is long-lived enough for the receiver
 * object not to disappear while still needed.
 *
 * Special provision: None_Receiver is a permanently available receiver
 * object for the DestNone destination.  This avoids useless creation/destroy
 * calls in portal and cursor manipulations.
 *
 *
 * Portions Copyright (c) 1996-2014, PostgreSQL Global Development Group
 * Portions Copyright (c) 1994, Regents of the University of California
 * Portions Copyright (c) 2013-2015, PipelineDB
 *
 * src/include/tcop/dest.h
 *
 *-------------------------------------------------------------------------
 */
#ifndef DEST_H
#define DEST_H

#include "executor/tuptable.h"


/* buffer size to use for command completion tags */
#define COMPLETION_TAG_BUFSIZE	64


/* ----------------
 *		CommandDest is a simplistic means of identifying the desired
 *		destination.  Someday this will probably need to be improved.
 *
 * Note: only the values DestNone, DestDebug, DestRemote are legal for the
 * global variable whereToSendOutput.   The other values may be used
 * as the destination for individual commands.
 * ----------------
 */
typedef enum
{
	DestNone,					/* results are discarded */
	DestDebug,					/* results go to debugging output */
	DestRemote,					/* results sent to frontend process */
	DestRemoteExecute,			/* sent to frontend, in Execute command */
	DestSPI,					/* results sent to SPI manager */
	DestTuplestore,				/* results sent to Tuplestore */
	DestIntoRel,				/* results sent to relation (SELECT INTO) */
	DestCopyOut,				/* results sent to COPY TO code */
	DestSQLFunction,			/* results sent to SQL-language func mgr */
	DestTupleTable,				/* results sent to a TupleHashTable */
	DestTransientRel,			/* results sent to transient relation */
<<<<<<< HEAD
	DestCombiner				/* results are sent to the CombinerTupleBuffer */
=======
	DestCombiner,				/* results are sent to the CombinerTupleBuffer */
	DestAdhoc					/* results are sent as a binary copy to adhoc clients */
>>>>>>> 0fbcac0f
} CommandDest;

/* ----------------
 *		DestReceiver is a base type for destination-specific local state.
 *		In the simplest cases, there is no state info, just the function
 *		pointers that the executor must call.
 *
 * Note: the receiveSlot routine must be passed a slot containing a TupleDesc
 * identical to the one given to the rStartup routine.
 * ----------------
 */
typedef struct _DestReceiver DestReceiver;

struct _DestReceiver
{
	/* Called for each tuple to be output: */
	void		(*receiveSlot) (TupleTableSlot *slot,
											DestReceiver *self);
	/* Per-executor-run initialization and shutdown: */
	void		(*rStartup) (DestReceiver *self,
										 int operation,
										 TupleDesc typeinfo);
	void		(*rShutdown) (DestReceiver *self);
	/* Destroy the receiver object itself (if dynamically allocated) */
	void		(*rDestroy) (DestReceiver *self);
	/* CommandDest code for this receiver */
	CommandDest mydest;
	/* Private fields might appear beyond this point... */
};

extern DestReceiver *None_Receiver;		/* permanent receiver for DestNone */

/* The primary destination management functions */

extern void BeginCommand(const char *commandTag, CommandDest dest);
extern DestReceiver *CreateDestReceiver(CommandDest dest);
extern void EndCommand(const char *commandTag, CommandDest dest);

/* Additional functions that go with destination management, more or less. */

extern void NullCommand(CommandDest dest);
extern void ReadyForQuery(CommandDest dest);

#endif   /* DEST_H */<|MERGE_RESOLUTION|>--- conflicted
+++ resolved
@@ -97,12 +97,8 @@
 	DestSQLFunction,			/* results sent to SQL-language func mgr */
 	DestTupleTable,				/* results sent to a TupleHashTable */
 	DestTransientRel,			/* results sent to transient relation */
-<<<<<<< HEAD
-	DestCombiner				/* results are sent to the CombinerTupleBuffer */
-=======
 	DestCombiner,				/* results are sent to the CombinerTupleBuffer */
 	DestAdhoc					/* results are sent as a binary copy to adhoc clients */
->>>>>>> 0fbcac0f
 } CommandDest;
 
 /* ----------------
