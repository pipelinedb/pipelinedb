--- conflicted
+++ resolved
@@ -1291,11 +1291,7 @@
 												ALLOCSET_DEFAULT_INITSIZE,
 												ALLOCSET_DEFAULT_MAXSIZE);
 
-<<<<<<< HEAD
-	cstate->to_stream = rel ? IsInferredStream(RelationGetNamespace(rel), RelationGetRelationName(rel)) : false;
-=======
 	cstate->to_stream = RelationGetRelKind(rel) == RELKIND_STREAM;
->>>>>>> 3c484801
 
 	if (cstate->to_stream)
 	{
@@ -4322,12 +4318,8 @@
 					break;
 				}
 			}
-<<<<<<< HEAD
-			if (attnum == InvalidAttrNumber &&
-					!IsInferredStream(RelationGetNamespace(rel), RelationGetRelationName(rel)))
-=======
+
 			if (attnum == InvalidAttrNumber && RelationGetRelKind(rel) != RELKIND_STREAM)
->>>>>>> 3c484801
 			{
 				if (rel != NULL)
 					ereport(ERROR,
