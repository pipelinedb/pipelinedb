/*-------------------------------------------------------------------------
 *
 * pipelinecmds.c
 *	  commands specific to PipelineDB
 *
 * IDENTIFICATION
 *	  src/backend/commands/pipelinecmds.c
 *
 *-------------------------------------------------------------------------
 */

#include "postgres.h"
#include "access/heapam.h"
#include "access/htup_details.h"
#include "access/reloptions.h"
#include "access/xact.h"
#include "commands/defrem.h"
#include "commands/pipelinecmds.h"
#include "commands/tablecmds.h"
#include "commands/view.h"
#include "catalog/namespace.h"
#include "catalog/pg_class.h"
#include "catalog/pipeline_queries.h"
#include "catalog/pipeline_queries_fn.h"
#include "catalog/toasting.h"
#include "nodes/makefuncs.h"
#include "nodes/nodeFuncs.h"
#include "nodes/pg_list.h"
#include "parser/analyze.h"
#include "pipeline/cqanalyze.h"
#include "pipeline/streambuf.h"
#include "regex/regex.h"
#include "utils/builtins.h"
#include "utils/rel.h"
#include "utils/syscache.h"
#include "pipeline/cvmetadata.h"

/* Whether or not to block till the events are consumed by a cv
   Also used to represent whether the activate/deactivate are to be 
   synchronous
 */
bool DebugSyncCQ;

#define CQ_TABLE_SUFFIX "_pdb"
#define CQ_TABLE_SUFFIX_LEN strlen(CQ_TABLE_SUFFIX)

/*
 * get_cq_mat_rel_name
 */
static char *
get_cq_mat_rel_name(char *cvname)
{
	char relname[NAMEDATALEN];

	/*
	 * The name of the underlying materialized table should
	 * be CV name suffixed with "_pdb". We truncate the CV name
	 * if needed.
	 */
	int chunk = Min(strlen(cvname), NAMEDATALEN - CQ_TABLE_SUFFIX_LEN);
	strcpy(relname, cvname);
	strcpy(&relname[chunk], CQ_TABLE_SUFFIX);
	return strdup(relname);
}

/*
 * CreateContinuousView
 *
 * Creates a table for backing the result of the continuous query,
 * and stores the query in a catalog table.
 */
void
ExecCreateContinuousViewStmt(CreateContinuousViewStmt *stmt, const char *querystring)
{
	CreateStmt *create_stmt;
	ViewStmt *view_stmt;
	Query *query;
	RangeVar *relation;
	RangeVar *view;
	List *tableElts = NIL;
	List *tlist;
	ListCell *lc;
	ListCell *col;
	Oid reloid;
	Datum toast_options;
	static char *validnsps[] = HEAP_RELOPT_NAMESPACES;
	SelectStmt *raw_select_stmt;
	SelectStmt *select_stmt;

	view = stmt->into->rel;
	relation = makeRangeVar(view->schemaname, get_cq_mat_rel_name(view->relname), -1);

	/*
	 * Check if CV already exists?
	 */
	if (IsAContinuousView(view))
		elog(ERROR, "continuous view \"%s\" already exists", view->relname);

	/*
	 * Keep around a copy of the original SelectStmt struct.
	 * `parse_analyze` modified the struct, and causes things to blow
	 * up in cqanalyze.h functions.
	 */
	raw_select_stmt = (SelectStmt *) copyObject(stmt->query);

	/*
	 * Analyze the SelectStmt portion of the CreateContinuousViewStmt to make
	 * sure it's well-formed.
	 */
	query = parse_analyze(stmt->query, querystring, 0, 0);

	/*
	 * Get the transformed SelectStmt used by CQ workers. We do this
	 * because the targetList of this SelectStmt contains all columns
	 * that need to be created in the underlying materialization table.
	 *
	 * TODO(usmanm): Should be create an arbitrary byte field that
	 * contains serialized aggregate states?
	 */
	select_stmt = GetSelectStmtForCQWorker(raw_select_stmt);
	query = parse_analyze((Node *) select_stmt, querystring, 0, 0);
	tlist = query->targetList;

	/*
	 * Build a list of columns from the SELECT statement that we
	 * can use to create a table with
	 *
	 * TODO(usmanm): This `stmt->into` business seems janky. Revisit
	 * post-alpha.
	 */
	lc = list_head(stmt->into->colNames);

	foreach(col, tlist)
	{
		TargetEntry *tle = (TargetEntry *) lfirst(col);
		ColumnDef   *coldef;
		TypeName    *typename;

		/* Ignore junk columns from the targetlist */
		if (tle->resjunk)
			continue;

		coldef = makeNode(ColumnDef);
		typename = makeNode(TypeName);

		/* Take the column name specified if any */
		if (lc)
		{
			coldef->colname = strVal(lfirst(lc));
			lc = lnext(lc);
		}
		else
			coldef->colname = pstrdup(tle->resname);

		coldef->inhcount = 0;
		coldef->is_local = true;
		coldef->is_not_null = false;
		coldef->raw_default = NULL;
		coldef->cooked_default = NULL;
		coldef->constraints = NIL;

		/*
		 * Set typeOid and typemod. The name of the type is derived while
		 * generating query
		 */
		typename->typeOid = exprType((Node *)tle->expr);
		typename->typemod = exprTypmod((Node *)tle->expr);

		coldef->typeName = typename;

		tableElts = lappend(tableElts, coldef);
	}

	/*
	 * Create the actual undering materialzation relation.
	 */
	create_stmt = makeNode(CreateStmt);
	create_stmt->relation = relation;
	create_stmt->tableElts = tableElts;
	create_stmt->tablespacename = stmt->into->tableSpaceName;
	create_stmt->oncommit = stmt->into->onCommit;
	create_stmt->options = stmt->into->options;

	reloid = DefineRelation(create_stmt, RELKIND_RELATION, InvalidOid);
	CommandCounterIncrement();

	toast_options = transformRelOptions((Datum) 0, create_stmt->options, "toast",
			validnsps, true, false);

	(void) heap_reloptions(RELKIND_TOASTVALUE, toast_options,
						   true);

	AlterTableCreateToastTable(reloid, toast_options, AccessExclusiveLock);

	/*
	 * Create a VIEW over the CQ materialization relation which exposes
	 * only the columns that users expect. This is needed primarily for two
	 * reasons:
	 *
	 * 1. Sliding window queries. For such queries, we store raw events in the
	 *    materialization table and this VIEW filters events out of the window
	 *    (that have no been GC'd) and performed aggregates (if needed).
	 * 2. Some aggregate operators require storing some additional state along
	 *    with partial results and this VIEW filters out such *private/hidden*
	 *    columns.
	 */
	view_stmt = makeNode(ViewStmt);
	view_stmt->view = view;
	view_stmt->query = (Node *) GetSelectStmtForCQView(raw_select_stmt, relation);
	DefineView(view_stmt, querystring);

	/*
	 * Now save the underlying query in the `pipeline_queries` catalog
	 * relation.
	 */
	RegisterContinuousView(view, querystring);
}

/*
 * DumpState
 *
 * Dumps the state of a given object by sending tuples which describe
 * the state back to the client
 */
void
ExecDumpStmt(DumpStmt *stmt)
{
	char *name = NULL;
	if (stmt->name)
		name = stmt->name->relname;

	elog(LOG, "DUMP \"%s\"", name);
}

/*
 * RemoveContinuousViewFromCatalog
 *
 * Drops the query row in the pipeline_queries catalog table.
 */
void
ExecDropContinuousViewStmt(DropStmt *stmt)
{
	Relation pipeline_queries;
	List *relations = NIL;
	ListCell *item;

	/*
	 * Scan the pipeline_queries relation to find the OID of the views(s) to be
	 * deleted.
	 */
	pipeline_queries = heap_open(PipelineQueriesRelationId, RowExclusiveLock);

	foreach(item, stmt->objects)
	{
		RangeVar *rv = makeRangeVarFromNameList((List *) lfirst(item));
		HeapTuple tuple;
		Form_pipeline_queries row;

		tuple = SearchSysCache1(PIPELINEQUERIESNAME, CStringGetDatum(rv->relname));
		if (!HeapTupleIsValid(tuple))
		{
			elog(ERROR, "continuous view \"%s\" does not exist", rv->relname);
		}

		row = (Form_pipeline_queries) GETSTRUCT(tuple);
		if (row->state == PIPELINE_QUERY_STATE_ACTIVE)
		{
			elog(ERROR, "continuous view \"%s\" is currently active; can't be dropped", rv->relname);
		}

		/*
		 * Remove the view from the pipeline_queries table
		 */
		simple_heap_delete(pipeline_queries, &tuple->t_self);

		ReleaseSysCache(tuple);

		/*
		 * Advance command counter so that later iterations of this loop will
		 * see the changes already made.
		 */
		CommandCounterIncrement();

		/*
		 * Add object for the CQ's underlying materialization table.
		 */
		relations = lappend(relations, list_make1(makeString(get_cq_mat_rel_name(rv->relname))));
	}

	/*
	 * Now we can clean up; but keep locks until commit.
	 */
	heap_close(pipeline_queries, NoLock);

	/*
	 * Remove the VIEWs and underlying materialization relations
	 * of all CVs.
	 */
	stmt->objects = list_concat(stmt->objects, relations);
	RemoveObjects(stmt);
}

static
void
RunContinuousQueryProcs(const char *cvname, ContinuousViewState *state)
{
	int32 id;
	Assert(state);
	id = state->id;

	RunContinuousQueryProcess(CQCombiner, cvname, state);
	RunContinuousQueryProcess(CQWorker, cvname, state);
	RunContinuousQueryProcess(CQGarbageCollector, cvname, state);

	/*
	   Spin here waiting for the number of waiting CQ related processes
	   to complete
	*/
	if (DebugSyncCQ)
		WaitForCQProcessStart(id);
}

void
ExecActivateContinuousViewStmt(ActivateContinuousViewStmt *stmt)
{
	ListCell *lc;

	foreach(lc, stmt->views)
	{
		RangeVar *rv = linitial(stmt->views);
		ListCell *lc;
		ContinuousViewState state;

		if (IsContinuousViewActive(rv))
			elog(ERROR, "CONTINUOUS VIEW \"%s\" is already active.",
					rv->relname);

		GetContinousViewState(rv, &state);

		/*
		 * Update any tuning parameters passed in with the ACTIVATE
		 * command.
		 */
		foreach(lc, stmt->withOptions)
		{
			DefElem *elem = (DefElem *) lfirst(lc);
			int64 value = intVal(elem->arg);

			if (pg_strcasecmp(elem->defname, CQ_BATCH_SIZE_KEY) == 0)
				state.batchsize = value;
			else if (pg_strcasecmp(elem->defname, CQ_WAIT_MS_KEY) == 0)
				state.maxwaitms = (int32) value;
			else if (pg_strcasecmp(elem->defname, CQ_SLEEP_MS_KEY) == 0)
				state.emptysleepms = (int32) value;
			else if (pg_strcasecmp(elem->defname, CQ_PARALLELISM_KEY) == 0)
				state.parallelism = (int16) value;
		}

<<<<<<< HEAD
	/* 
	   Initialize the metadata entry for the CV
	 	Input would be an id (used as key) and a Process group size.
	 */
	EntryAlloc(state.id, GetProcessGroupSizeFromCatalog(rv));
	RunContinuousQueryProcs(rv->relname, &state);
=======
		RunContinuousQueryProcs(rv->relname, &state);
	}
>>>>>>> 0301c0ea
}

void
ExecDeactivateContinuousViewStmt(DeactivateContinuousViewStmt *stmt)
{
<<<<<<< HEAD
	RangeVar *rv = (RangeVar *) linitial(stmt->views);
	ContinuousViewState state;

	GetContinousViewState(rv, &state);

	MarkContinuousViewAsInactive(rv);

	/* Indicate to the child processes that this CV has been marked for inactivation */
	SetActiveFlag(state.id,false);
	/* 
	   Block till all the processes in the group have terminated 
	 	Predicated off a debug config variable
	 */
	if (DebugSyncCQ)
		WaitForCQProcessEnd(state.id);
=======
	ListCell *lc;

	foreach(lc, stmt->views)
	{
		MarkContinuousViewAsInactive(lfirst(lc));
	}
>>>>>>> 0301c0ea

	/*
	 * This will stop the stream buffer from assigning new events to this
	 * continuous view immediately, even if the worker procs actually take a few
	 * more seconds to shut themselves down. This seems like the behavior we want.
	 */
	NotifyUpdateGlobalStreamBuffer();
}

void
ExecTruncateContinuousViewStmt(TruncateStmt *stmt)
{
	ListCell *lc;

	/* Ensure that all *relations* are CQs. */
	foreach(lc, stmt->relations)
	{
		RangeVar *rv = (RangeVar *) lfirst(lc);
		if (!IsAContinuousView(rv))
			elog(ERROR, "continuous view \"%s\" does not exist", rv->relname);
	}

	/* Call TRUNCATE on the backing view table(s). */
	stmt->objType = OBJECT_TABLE;
	ExecuteTruncate(stmt);

	/* TODO(usmanm): Do we need to do any other state clean up? */
}<|MERGE_RESOLUTION|>--- conflicted
+++ resolved
@@ -356,46 +356,36 @@
 				state.parallelism = (int16) value;
 		}
 
-<<<<<<< HEAD
-	/* 
-	   Initialize the metadata entry for the CV
-	 	Input would be an id (used as key) and a Process group size.
-	 */
-	EntryAlloc(state.id, GetProcessGroupSizeFromCatalog(rv));
-	RunContinuousQueryProcs(rv->relname, &state);
-=======
+		/* 
+		   Initialize the metadata entry for the CV
+		   Input would be an id (used as key) and a Process group size.
+		 */
+		EntryAlloc(state.id, GetProcessGroupSizeFromCatalog(rv));
 		RunContinuousQueryProcs(rv->relname, &state);
 	}
->>>>>>> 0301c0ea
 }
 
 void
 ExecDeactivateContinuousViewStmt(DeactivateContinuousViewStmt *stmt)
 {
-<<<<<<< HEAD
-	RangeVar *rv = (RangeVar *) linitial(stmt->views);
-	ContinuousViewState state;
-
-	GetContinousViewState(rv, &state);
-
-	MarkContinuousViewAsInactive(rv);
-
-	/* Indicate to the child processes that this CV has been marked for inactivation */
-	SetActiveFlag(state.id,false);
-	/* 
-	   Block till all the processes in the group have terminated 
-	 	Predicated off a debug config variable
-	 */
-	if (DebugSyncCQ)
-		WaitForCQProcessEnd(state.id);
-=======
 	ListCell *lc;
-
 	foreach(lc, stmt->views)
 	{
-		MarkContinuousViewAsInactive(lfirst(lc));
+		RangeVar *rv = (RangeVar *) lfirst(lc);
+		ContinuousViewState state;
+
+		GetContinousViewState(rv, &state);
+		MarkContinuousViewAsInactive(rv);
+
+		/* Indicate to the child processes that this CV has been marked for inactivation */
+		SetActiveFlag(state.id,false);
+		/* 
+		   Block till all the processes in the group have terminated 
+		   Predicated off a debug config variable
+		 */
+		if (DebugSyncCQ)
+			WaitForCQProcessEnd(state.id);
 	}
->>>>>>> 0301c0ea
 
 	/*
 	 * This will stop the stream buffer from assigning new events to this
