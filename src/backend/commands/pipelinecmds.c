--- conflicted
+++ resolved
@@ -120,11 +120,8 @@
 	Datum toast_options;
 	static char *validnsps[] = HEAP_RELOPT_NAMESPACES;
 	SelectStmt *select_stmt;
-<<<<<<< HEAD
 	CQAnalyzeContext context;
-=======
 	bool saveAllowSystemTableMods;
->>>>>>> a692a0c0
 
 	view = stmt->into->rel;
 	mat_relation = makeRangeVar(view->schemaname, GetCQMatRelationName(view->relname), -1);
