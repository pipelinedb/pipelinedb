/*-------------------------------------------------------------------------
 *
 * pipelinecmds.c
 *	  commands specific to PipelineDB
 *
 * IDENTIFICATION
 *	  src/backend/commands/pipelinecmds.c
 *
 *-------------------------------------------------------------------------
 */

#include "postgres.h"
#include "access/heapam.h"
#include "access/htup_details.h"
#include "access/reloptions.h"
#include "access/xact.h"
#include "commands/defrem.h"
#include "commands/pipelinecmds.h"
#include "commands/tablecmds.h"
#include "commands/view.h"
#include "catalog/namespace.h"
#include "catalog/pg_class.h"
#include "catalog/pipeline_queries.h"
#include "catalog/pipeline_queries_fn.h"
#include "catalog/toasting.h"
#include "miscadmin.h"
#include "nodes/makefuncs.h"
#include "nodes/nodeFuncs.h"
#include "nodes/pg_list.h"
#include "parser/analyze.h"
#include "pipeline/cqanalyze.h"
#include "pipeline/cqwindow.h"
#include "pipeline/streambuf.h"
#include "regex/regex.h"
#include "utils/builtins.h"
#include "utils/rel.h"
#include "utils/syscache.h"
#include "pipeline/cvmetadata.h"

/* Whether or not to block till the events are consumed by a cv
   Also used to represent whether the activate/deactivate are to be
   synchronous
 */
bool DebugSyncStreamInsert;

#define CQ_TABLE_SUFFIX "_pdb"
#define CQ_MATREL_INDEX_TYPE "btree"
#define DEFAULT_TYPEMOD -1

/*
 * Appends a suffix to a string, ensuring that the result fits
 * in a NameData
 */
static char *
append_suffix(char *base, char *suffix)
{
	char relname[NAMEDATALEN];

	/* we truncate the CV name if needed */
	int chunk = Min(strlen(base), NAMEDATALEN - strlen(suffix));
	strcpy(relname, base);
	strcpy(&relname[chunk], suffix);

	return strdup(relname);
}

static ColumnDef *
make_cv_columndef(char *name, Oid type, Oid typemod)
{
	ColumnDef *result;
	TypeName *typename;

	typename = makeNode(TypeName);
	typename->typeOid = type;
	typename->typemod = typemod;

	result = makeNode(ColumnDef);
	result->colname = name;
	result->inhcount = 0;
	result->is_local = true;
	result->is_not_null = false;
	result->raw_default = NULL;
	result->cooked_default = NULL;
	result->constraints = NIL;
	result->typeName = typename;

	return result;
}

/*
 * GetCQMatRelationName
 *
 * Returns the name of the given CV's underlying materialization table
 */
char *
GetCQMatRelationName(char *cvname)
{
	/*
	 * The name of the underlying materialized table should
	 * be CV name suffixed with "_pdb".
	 */
	return append_suffix(cvname, CQ_TABLE_SUFFIX);
}

/*
<<<<<<< HEAD
 * create_indices_of_mat_relation
=======
 * create_indices_on_mat_relation
>>>>>>> a192adc7
 *
 * If feasible, create an index on the new materialization table to make
 * combine retrievals on it as efficient as possible. Sometimes this may be
 * impossible to do automatically in a smart way, but for some queries,
 * such as single-column GROUP BYs, it's straightforward.
 */
static void
<<<<<<< HEAD
create_indices_of_mat_relation(Oid matreloid, RangeVar *matrelname, SelectStmt *workerstmt, SelectStmt *viewselect)
=======
create_indices_on_mat_relation(Oid matreloid, RangeVar *matrelname, SelectStmt *workerstmt, SelectStmt *viewstmt)
>>>>>>> a192adc7
{
	IndexStmt *index;
	IndexElem *indexcol;
	ColumnRef *col;

	if (IsSlidingWindowSelectStmt(workerstmt))
<<<<<<< HEAD
		col = GetColumnRefInSlidingWindowExpr(viewselect);
=======
		col = GetColumnRefInSlidingWindowExpr(viewstmt);
>>>>>>> a192adc7
	else if (list_length(workerstmt->groupClause) == 1)
		col = linitial(workerstmt->groupClause);
	else
		return;

	indexcol = makeNode(IndexElem);
	indexcol->name = NameListToString(col->fields);
	indexcol->expr = NULL;
	indexcol->indexcolname = NULL;
	indexcol->collation = NULL;
	indexcol->opclass = NULL;
	indexcol->ordering = SORTBY_DEFAULT;
	indexcol->nulls_ordering = SORTBY_NULLS_DEFAULT;

	index = makeNode(IndexStmt);
	index->idxname = NULL;
	index->relation = matrelname;
	index->accessMethod = CQ_MATREL_INDEX_TYPE;
	index->tableSpace = NULL;
	index->indexParams = list_make1(indexcol);
	/*
	 * Index should be unique iff there is a single GROUP BY
	 * on the worker.
	 */
	index->unique = list_length(workerstmt->groupClause) == 1;
	index->primary = false;
	index->isconstraint = false;
	index->deferrable = false;
	index->initdeferred = false;
	index->concurrent = false;

	DefineIndex(matreloid, index, InvalidOid, false, false, false, false);
}

/*
 * CreateContinuousView
 *
 * Creates a table for backing the result of the continuous query,
 * and stores the query in a catalog table.
 */
void
ExecCreateContinuousViewStmt(CreateContinuousViewStmt *stmt, const char *querystring)
{
	CreateStmt *create_stmt;
	ViewStmt *view_stmt;
	Query *query;
	RangeVar *mat_relation;
	RangeVar *view;
	List *tableElts = NIL;
	List *tlist;
	ListCell *col;
	Oid reloid;
	Datum toast_options;
	static char *validnsps[] = HEAP_RELOPT_NAMESPACES;
	SelectStmt *workerselect;
	SelectStmt *viewselect;
	CQAnalyzeContext context;
	bool saveAllowSystemTableMods;

	view = stmt->into->rel;
	mat_relation = makeRangeVar(view->schemaname, GetCQMatRelationName(view->relname), -1);

	/*
	 * Check if CV already exists?
	 */
	if (IsAContinuousView(view))
		elog(ERROR, "continuous view \"%s\" already exists", view->relname);

	/*
	 * Analyze the SelectStmt portion of the CreateContinuousViewStmt to make
	 * sure it's well-formed.
	 */
	query = parse_analyze(copyObject(stmt->query), querystring, 0, 0);

	/*
	 * Get the transformed SelectStmt used by CQ workers. We do this
	 * because the targetList of this SelectStmt contains all columns
	 * that need to be created in the underlying materialization table.
	 */
	workerselect = GetSelectStmtForCQWorker(copyObject(stmt->query), &viewselect);
	InitializeCQAnalyzeContext(workerselect, NULL, &context);

	query = parse_analyze(copyObject(workerselect), querystring, 0, 0);
	tlist = query->targetList;

	/*
	 * Build a list of columns from the SELECT statement that we
	 * can use to create a table with
	 */
	foreach(col, tlist)
	{
		TargetEntry *tle = (TargetEntry *) lfirst(col);
		ColumnDef   *coldef;
		char		*colname;
		Oid			hiddentype;

		/* Ignore junk columns from the targetlist */
		if (tle->resjunk)
			continue;

		colname = pstrdup(tle->resname);

		/*
		 * allowSystemTableMods is a global flag that, when true, allows certain column types
		 * to be created. We need it set to true to create some hidden state columns. In particular,
		 * ones with a type of anyarray.
		 */
		saveAllowSystemTableMods = allowSystemTableMods;
		allowSystemTableMods = true;

		/*
		 * Set typeOid and typemod. The name of the type is derived while
		 * generating query
		 */
		coldef = make_cv_columndef(colname, exprType((Node *) tle->expr), exprTypmod((Node *) tle->expr));
		allowSystemTableMods = saveAllowSystemTableMods;
		tableElts = lappend(tableElts, coldef);

		/*
		 * If this column requires state to support incremental transitions, create it. Note: since this
		 * column isn't in the target list, it won't be visible when selecting from this CV,
		 * which will have an overlay view that only exposes target list columns.
		 */
		hiddentype = GetCombineStateColumnType(tle);
		if (OidIsValid(hiddentype))
		{
			char *hiddenname = GetUniqueInternalColname(&context);
			ColumnDef *hidden = make_cv_columndef(hiddenname, hiddentype, DEFAULT_TYPEMOD);
			tableElts = lappend(tableElts, hidden);
		}
	}

	/*
	 * Create the actual underlying materialzation relation.
	 */
	create_stmt = makeNode(CreateStmt);
	create_stmt->relation = mat_relation;
	create_stmt->tableElts = tableElts;
	create_stmt->tablespacename = stmt->into->tableSpaceName;
	create_stmt->oncommit = stmt->into->onCommit;
	create_stmt->options = stmt->into->options;

	allowSystemTableMods = true;
	reloid = DefineRelation(create_stmt, RELKIND_RELATION, InvalidOid);
	CommandCounterIncrement();
	allowSystemTableMods = saveAllowSystemTableMods;

	toast_options = transformRelOptions((Datum) 0, create_stmt->options, "toast",
			validnsps, true, false);

	(void) heap_reloptions(RELKIND_TOASTVALUE, toast_options,
						   true);

	AlterTableCreateToastTable(reloid, toast_options, AccessExclusiveLock);

	/*
	 * Create a VIEW over the CQ materialization relation which exposes
	 * only the columns that users expect. This is needed primarily for two
	 * reasons:
	 *
	 * 1. Sliding window queries. For such queries, this VIEW filters events out
	 *    of the window (that have not been GC'd).
	 * 2. Some aggregate operators require storing some additional state along
	 *    with partial results and this VIEW filters out such hidden
	 *    columns.
	 * 3. View also computes expressions on aggregates.
	 */
	FixAggArgForCQView(viewselect, workerselect, mat_relation);
	viewselect->fromClause = list_make1(mat_relation);
	view_stmt = makeNode(ViewStmt);
	view_stmt->view = view;
	view_stmt->query = (Node *) viewselect;
	DefineView(view_stmt, querystring);

	/*
	 * Now save the underlying query in the `pipeline_queries` catalog
	 * relation.
	 */
	RegisterContinuousView(view, querystring);

	/*
	 * Index the materialization table smartly if we can
	 */
<<<<<<< HEAD
	create_indices_of_mat_relation(reloid, mat_relation, workerselect, viewselect);
=======
	create_indices_on_mat_relation(reloid, mat_relation, workerselect, viewselect);
>>>>>>> a192adc7
}

/*
 * DumpState
 *
 * Dumps the state of a given object by sending tuples which describe
 * the state back to the client
 */
void
ExecDumpStmt(DumpStmt *stmt)
{
	char *name = NULL;
	if (stmt->name)
		name = stmt->name->relname;

	elog(LOG, "DUMP \"%s\"", name);
}

/*
 * RemoveContinuousViewFromCatalog
 *
 * Drops the query row in the pipeline_queries catalog table.
 */
void
ExecDropContinuousViewStmt(DropStmt *stmt)
{
	Relation pipeline_queries;
	List *relations = NIL;
	ListCell *item;

	/*
	 * Scan the pipeline_queries relation to find the OID of the views(s) to be
	 * deleted.
	 */
	pipeline_queries = heap_open(PipelineQueriesRelationId, RowExclusiveLock);

	foreach(item, stmt->objects)
	{
		RangeVar *rv = makeRangeVarFromNameList((List *) lfirst(item));
		HeapTuple tuple;
		Form_pipeline_queries row;

		tuple = SearchSysCache1(PIPELINEQUERIESNAME, CStringGetDatum(rv->relname));
		if (!HeapTupleIsValid(tuple))
		{
			elog(ERROR, "continuous view \"%s\" does not exist", rv->relname);
		}

		row = (Form_pipeline_queries) GETSTRUCT(tuple);
		if (row->state == PIPELINE_QUERY_STATE_ACTIVE)
		{
			elog(ERROR, "continuous view \"%s\" is currently active; can't be dropped", rv->relname);
		}

		/*
		 * Remove the view from the pipeline_queries table
		 */
		simple_heap_delete(pipeline_queries, &tuple->t_self);

		ReleaseSysCache(tuple);

		/*
		 * Advance command counter so that later iterations of this loop will
		 * see the changes already made.
		 */
		CommandCounterIncrement();

		/*
		 * Add object for the CQ's underlying materialization table.
		 */
		relations = lappend(relations, list_make1(makeString(GetCQMatRelationName(rv->relname))));
	}

	/*
	 * Now we can clean up
	 */
	heap_close(pipeline_queries, RowExclusiveLock);

	/*
	 * Remove the VIEWs and underlying materialization relations
	 * of all CVs.
	 */
	stmt->objects = list_concat(stmt->objects, relations);
	RemoveObjects(stmt);
}

static
void
RunContinuousQueryProcs(const char *cvname, ContinuousViewState *state)
{
	int32 id;
	Assert(state);
	id = state->id;

	RunContinuousQueryProcess(CQCombiner, cvname, state);
	RunContinuousQueryProcess(CQWorker, cvname, state);
	RunContinuousQueryProcess(CQGarbageCollector, cvname, state);

	/*
	 * Spin here waiting for the number of waiting CQ related processes
	 * to complete.
	 */
	WaitForCQProcessStart(id);
}

int
ExecActivateContinuousViewStmt(ActivateContinuousViewStmt *stmt)
{
	ListCell *lc;
	CVMetadata *entry;
	int count = 0;

	foreach(lc, stmt->views)
	{
		RangeVar *rv = lfirst(lc);
		ListCell *lcwithOptions;
		ContinuousViewState state;
		bool wasInactive = MarkContinuousViewAsActive(rv);

		/*
		 * If the user tries to activate an active CV, they'll know because
		 * the count of CVs that were activated will be less than they
		 * expected. We only count CVs that go from inactive to active here.
		 */
		if (!wasInactive)
			continue;

		GetContinousViewState(rv, &state);

		/*
		 * Update any tuning parameters passed in with the ACTIVATE
		 * command.
		 */
		foreach(lcwithOptions, stmt->withOptions)
		{
			DefElem *elem = (DefElem *) lfirst(lcwithOptions);
			int64 value = intVal(elem->arg);

			if (pg_strcasecmp(elem->defname, CQ_BATCH_SIZE_KEY) == 0)
				state.batchsize = value;
			else if (pg_strcasecmp(elem->defname, CQ_WAIT_MS_KEY) == 0)
				state.maxwaitms = (int32) value;
			else if (pg_strcasecmp(elem->defname, CQ_SLEEP_MS_KEY) == 0)
				state.emptysleepms = (int32) value;
			else if (pg_strcasecmp(elem->defname, CQ_PARALLELISM_KEY) == 0)
				state.parallelism = (int16) value;
		}

		SetContinousViewState(rv, &state);

		/*
		 * Initialize the metadata entry for the CV
		 * Input would be an id (used as key) and a Process group size.
		 *
		 * Here we don't have to worry about racing transactions.
		 * If we see the CV as inactive but another transaction has created
		 * its CVMetadata entry, the next call will fail--albeit with a weird
		 * message saying the CV is being deactivated. That's only one of the
		 * cases when this can happen.
		 */
		entry = EntryAlloc(state.id, GetProcessGroupSizeFromCatalog(rv));

		if (entry == NULL)
			elog(ERROR, "continuous view \"%s\" is being deactivated",
					rv->relname);

		RunContinuousQueryProcs(rv->relname, &state);
		count++;
	}

	return count;
}

int
ExecDeactivateContinuousViewStmt(DeactivateContinuousViewStmt *stmt)
{
	int count = 0;
	ListCell *lc;

	foreach(lc, stmt->views)
	{
		RangeVar *rv = (RangeVar *) lfirst(lc);
		ContinuousViewState state;
		bool wasActive = MarkContinuousViewAsInactive(rv);

		/* deactivating an inactive CV is a noop */
		if (!wasActive)
			continue;

		GetContinousViewState(rv, &state);

		/* If the another transaction which deactivated this CV hasn't
		 * committed yet, we might still see it as active. Since there's only
		 * one postmaster, the previous transaction's process could have
		 * removed the CVMetadata--transactions don't protect it. */
		if (GetCVMetadata(state.id) == NULL)
			continue;

		/* Indicate to the child processes that this CV has been marked for inactivation */
		SetActiveFlag(state.id, false);

		/* This should be a good place to release the waiting latch on the worker */
		SetStreamBufferLatch(state.id);

		/*
		 * Block till all the processes in the group have terminated
		 * and remove the CVMetadata entry.
		 */
		WaitForCQProcessEnd(state.id);
		count++;

		EntryRemove(state.id);
	}

	/*
	 * This will stop the stream buffer from assigning new events to this
	 * continuous view immediately, even if the worker procs actually take a few
	 * more seconds to shut themselves down. This seems like the behavior we want.
	 */
	NotifyUpdateGlobalStreamBuffer();

	return count;
}

void
ExecTruncateContinuousViewStmt(TruncateStmt *stmt)
{
	ListCell *lc;

	/* Ensure that all *relations* are CQs. */
	foreach(lc, stmt->relations)
	{
		RangeVar *rv = (RangeVar *) lfirst(lc);
		if (!IsAContinuousView(rv))
			elog(ERROR, "continuous view \"%s\" does not exist", rv->relname);

		rv->relname = GetCQMatRelationName(rv->relname);
	}

	/* Call TRUNCATE on the backing view table(s). */
	stmt->objType = OBJECT_TABLE;
	ExecuteTruncate(stmt);

	/* TODO(usmanm): Do we need to do any other state clean up? */
}<|MERGE_RESOLUTION|>--- conflicted
+++ resolved
@@ -103,11 +103,7 @@
 }
 
 /*
-<<<<<<< HEAD
- * create_indices_of_mat_relation
-=======
  * create_indices_on_mat_relation
->>>>>>> a192adc7
  *
  * If feasible, create an index on the new materialization table to make
  * combine retrievals on it as efficient as possible. Sometimes this may be
@@ -115,22 +111,14 @@
  * such as single-column GROUP BYs, it's straightforward.
  */
 static void
-<<<<<<< HEAD
-create_indices_of_mat_relation(Oid matreloid, RangeVar *matrelname, SelectStmt *workerstmt, SelectStmt *viewselect)
-=======
 create_indices_on_mat_relation(Oid matreloid, RangeVar *matrelname, SelectStmt *workerstmt, SelectStmt *viewstmt)
->>>>>>> a192adc7
 {
 	IndexStmt *index;
 	IndexElem *indexcol;
 	ColumnRef *col;
 
 	if (IsSlidingWindowSelectStmt(workerstmt))
-<<<<<<< HEAD
-		col = GetColumnRefInSlidingWindowExpr(viewselect);
-=======
 		col = GetColumnRefInSlidingWindowExpr(viewstmt);
->>>>>>> a192adc7
 	else if (list_length(workerstmt->groupClause) == 1)
 		col = linitial(workerstmt->groupClause);
 	else
@@ -314,11 +302,7 @@
 	/*
 	 * Index the materialization table smartly if we can
 	 */
-<<<<<<< HEAD
-	create_indices_of_mat_relation(reloid, mat_relation, workerselect, viewselect);
-=======
 	create_indices_on_mat_relation(reloid, mat_relation, workerselect, viewselect);
->>>>>>> a192adc7
 }
 
 /*
