--- conflicted
+++ resolved
@@ -809,11 +809,7 @@
 	 * pqoid is the oid of the row in pipeline_query,
 	 * cvid is the id of the continuous view (used in reader bitmaps)
 	 */
-<<<<<<< HEAD
-	pqoid = DefineContinuousView(InvalidOid, cont_query, matrelid, seqrelid, sw_attno, &cvid);
-=======
-	pqoid = DefineContinuousView(InvalidOid, cont_query, matrelid, seqrelid, ttl, ttl_attno, false, &cvid);
->>>>>>> 5466be20
+	pqoid = DefineContinuousView(InvalidOid, cont_query, matrelid, seqrelid, ttl, ttl_attno, &cvid);
 	CommandCounterIncrement();
 
 	/* Create the view on the matrel */
