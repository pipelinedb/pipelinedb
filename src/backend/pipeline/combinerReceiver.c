--- conflicted
+++ resolved
@@ -19,26 +19,17 @@
 #include "nodes/makefuncs.h"
 #include "parser/parse_type.h"
 #include "pipeline/combinerReceiver.h"
-<<<<<<< HEAD
 #include "pipeline/cont_execute.h"
 #include "pipeline/miscutils.h"
 #include "pipeline/stream.h"
-=======
-#include "pipeline/miscutils.h"
-#include "pipeline/tuplebuf.h"
->>>>>>> 2c9109cb
 #include "miscadmin.h"
 #include "storage/shm_alloc.h"
 #include "utils/memutils.h"
 #include "utils/syscache.h"
 
-<<<<<<< HEAD
 #define MURMUR_SEED 0x155517D2
 
 CombinerReceiveFunc CombinerReceiveHook = NULL;
-=======
-#define MURMUR_SEED 0xffaca8149c9238ff
->>>>>>> 2c9109cb
 
 typedef struct
 {
@@ -162,14 +153,7 @@
 	if (c->hash_fcinfo)
 		pts.hash = hash_group(slot, c);
 	else
-<<<<<<< HEAD
 		pts.hash = MurmurHash3_64(&c->cont_executor->cur_query_id, sizeof(Oid), MURMUR_SEED);
-=======
-	{
-		/* shard by hash of query name */
-		tup->group_hash = c->query_hash;
-	}
->>>>>>> 2c9109cb
 
 	if (CombinerReceiveHook)
 		CombinerReceiveHook(&pts);
@@ -216,20 +200,10 @@
  * Set parameters for a CombinerDestReceiver
  */
 void
-<<<<<<< HEAD
 SetCombinerDestReceiverParams(DestReceiver *self, ContExecutor *exec)
 {
 	CombinerState *c = (CombinerState *) self;
 	c->cont_executor = exec;
-=======
-SetCombinerDestReceiverParams(DestReceiver *self, TupleBufferBatchReader *reader, ContinuousView *v)
-{
-	CombinerState *c = (CombinerState *) self;
-	c->reader = reader;
-	c->cq_id = v->id;
-	c->queries = bms_add_member(c->queries, v->id);
-	c->query_hash = MurmurHash3_64(NameStr(v->name), strlen(NameStr(v->name)), MURMUR_SEED);
->>>>>>> 2c9109cb
 }
 
 /*
