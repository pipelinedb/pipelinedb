/*-------------------------------------------------------------------------
 *
 * cvmetadata.c
 *	  commands specific to PipelineDB
 *
 * IDENTIFICATION
 *	  src/backend/pipeline/cvmetadata.c
 *
 *-------------------------------------------------------------------------
 */

#include "postgres.h"
#include "access/heapam.h"
#include "access/htup_details.h"
#include "access/reloptions.h"
#include "access/xact.h"
#include "commands/pipelinecmds.h"
#include "commands/tablecmds.h"
#include "catalog/namespace.h"
#include "catalog/pg_class.h"
#include "catalog/pg_database.h"
#include "catalog/pipeline_query.h"
#include "catalog/pipeline_query_fn.h"
#include "catalog/toasting.h"
#include "libpq/libpq-be.h"
#include "miscadmin.h"
#include "nodes/makefuncs.h"
#include "nodes/nodeFuncs.h"
#include "nodes/plannodes.h"
#include "optimizer/paths.h"
#include "parser/analyze.h"
#include "pipeline/cqanalyze.h"
#include "pipeline/cqplan.h"
#include "pipeline/cqproc.h"
#include "pipeline/cqwindow.h"
#include "pipeline/miscutils.h"
#include "pipeline/tuplebuf.h"
#include "postmaster/bgworker.h"
#include "regex/regex.h"
#include "storage/dsm_alloc.h"
#include "storage/dsm_array.h"
#include "storage/spin.h"
#include "tcop/dest.h"
#include "tcop/pquery.h"
#include "utils/builtins.h"
#include "utils/memutils.h"
#include "utils/portal.h"
#include "utils/rel.h"
#include "utils/syscache.h"

#define SLEEP_TIMEOUT (2 * 1000)
#define RECOVERY_TIME 1

/* GUC parameters */
bool continuous_query_crash_recovery;

typedef struct CQProcRunArgs
{
	NameData cvname;
	NameData dbname;
	CQProcessType ptype;
	ContinuousViewState state;
	char *query;
	int worker_id;
	Oid dboid;
} CQProcRunArgs;

static DynArray **CQProcArray = NULL;

/*
 * InitCQProcState
 *
 * Initialize global shared-memory buffer that stores the number of processes
 * in each CQ process group
 */
void
InitCQProcState(void)
{
	bool found;

	LWLockAcquire(PipelineMetadataLock, LW_EXCLUSIVE);

	CQProcArray = (DynArray **) ShmemInitStruct("CQProcArray", sizeof(DynArray *), &found);

	if (!found)
		*CQProcArray = (DynArray *) dsm_array_new(sizeof(CQProcEntry *));

	LWLockRelease(PipelineMetadataLock);
}

/*
 * GetProcessGroupSizeFromCatalog
 */
int
GetProcessGroupSizeFromCatalog(RangeVar* rv)
{
	HeapTuple tuple;
	Form_pipeline_query row;

	/* Initialize the counter to 1 for the combiner proc. */
	int pg_size = 1;

	tuple = SearchSysCache1(PIPELINEQUERYNAME, CStringGetDatum(rv->relname));

	if (!HeapTupleIsValid(tuple))
		ereport(ERROR,
				(errcode(ERRCODE_UNDEFINED_CONTINUOUS_VIEW),
				errmsg("continuous view \"%s\" does not exist", rv->relname)));

	row = (Form_pipeline_query) GETSTRUCT(tuple);

	/* Add number of worker processes. */
	pg_size += row->parallelism;

	ReleaseSysCache(tuple);

	return pg_size;
}

/*
 * GetProcessGroupSize
 *
 * Returns the number of processes that form
 * the process group for a continuous query
 *
 */
int
GetProcessGroupSize(int id)
{
	CQProcEntry *entry;

	entry = GetCQProcEntry(id);
	Assert(entry);
	return entry->pg_size;
}

/*
 * CQProcEntryCreate
 *
 * Allocate an entry in the shared memory
 * hash table. Returns the entry if it exists
 *
 */
CQProcEntry*
CQProcEntryCreate(int id, int pg_size)
{
	CQProcEntry	*entry = (CQProcEntry *) dsm_alloc0(sizeof(CQProcArray));

	entry->id = id;
	/* New entry, initialize it with the process group size */
	entry->pg_size = pg_size;
	/* New entry, and is active the moment this entry is created */
	entry->active = true;

	entry->shm_query = NULL;

	entry->combiner.last_pid = 0;
	entry->workers = dsm_alloc0(sizeof(CQBackgroundWorkerHandle) * NUM_WORKERS(entry));

<<<<<<< HEAD
	SpinLockInit(&entry->mutex);
=======
	dsm_array_set(*CQProcArray, id, &entry);
>>>>>>> 48876cde

	/* Expand Latch arrays on TupleBuffers, if needed. */
	dsm_array_set(WorkerTupleBuffer->latches, id, NULL);
	dsm_array_set(CombinerTupleBuffer->latches, id, NULL);

	return entry;
}

/*
 * CQProcEntryRemove
 *
 * Remove an entry in the shared memory
 * hash table.
 *
 */
void
CQProcEntryRemove(int id)
{
	CQProcEntry *entry = GetCQProcEntry(id);

	if (entry)
	{
		if (entry->workers)
			dsm_free(entry->workers);
		if (entry->shm_query)
			dsm_free(entry->shm_query);
	}

	dsm_free(entry);
	dsm_array_set(*CQProcArray, id, NULL);
}

/*
 * GetCVMetadata
 *
 * Return the entry based on a key
 */
CQProcEntry*
GetCQProcEntry(int id)
{
	return *(CQProcEntry **) dsm_array_get(*CQProcArray, id);
}

/*
 * SetActiveFlag
 *
 * Sets the flag insicating whether the process is active
 * or not
 */
void
SetActiveFlag(int id, bool flag)
{
	CQProcEntry *entry = GetCQProcEntry(id);
	Assert(entry);
	entry->active = flag;
}

void
MarkCombinerAsRunning(int id)
{
	CQProcEntry *entry = GetCQProcEntry(id);
	entry->combiner.last_pid = MyProcPid;
}

void
MarkWorkerAsRunning(int id, int worker_id)
{
	CQProcEntry *entry = GetCQProcEntry(id);
	entry->workers[worker_id].last_pid = MyProcPid;
}

/*
 * get_stopped_proc_count
 */
static int
get_stopped_proc_count(CQProcEntry *entry)
{
	int count = 0;
	int i;
	pid_t pid;

	count += WaitForBackgroundWorkerStartup((BackgroundWorkerHandle *) &entry->combiner, &pid) == BGWH_STOPPED;
	for (i = 0; i < NUM_WORKERS(entry); i++)
		count += WaitForBackgroundWorkerStartup((BackgroundWorkerHandle *) &entry->workers[i], &pid) == BGWH_STOPPED;

	return count;
}

/*
 * WaitForCQProcsToStart
 *
 * Block on the process group count till
 * it reaches 0. This enables the ACTIVATE
 * to be synchronous
 */
bool
WaitForCQProcsToStart(int id)
{
	CQProcEntry *entry = GetCQProcEntry(id);
	int err_count;
	int succ_count;
	pid_t *worker_pids;
	int i;

	while (true)
	{
		pid_t combiner_pid;

		err_count = succ_count = 0;

		combiner_pid = GetCombinerPid(id);
		if (combiner_pid)
			succ_count += combiner_pid == entry->combiner.last_pid;

		worker_pids = GetWorkerPids(id);

		for (i = 0; i < NUM_WORKERS(entry); i++)
			if (worker_pids[i])
				succ_count += worker_pids[i] == entry->workers[i].last_pid;

		pfree(worker_pids);

		if (succ_count == entry->pg_size)
			break;

		err_count = get_stopped_proc_count(entry);

		if (err_count + succ_count == entry->pg_size)
			break;

		pg_usleep(SLEEP_TIMEOUT);
	}

	return err_count == 0;
}

/*
 * WaitForCQProcsToTerminate
 *
 * Block on the process group count till
 * it reaches pg_size. This enables the DEACTIVATE
 * to be synchronous
 */
void
WaitForCQProcsToTerminate(int id)
{
	CQProcEntry *entry = GetCQProcEntry(id);
	while (true)
	{
		if (get_stopped_proc_count(entry) == entry->pg_size)
			break;
		pg_usleep(SLEEP_TIMEOUT);
	}
}

/*
 * TerminateCQProcs
 */
void
TerminateCQProcs(int id)
{
	CQProcEntry *entry = GetCQProcEntry(id);
	int i;

	TerminateBackgroundWorker((BackgroundWorkerHandle *) &entry->combiner);
	for (i = 0; i < NUM_WORKERS(entry); i++)
		TerminateBackgroundWorker((BackgroundWorkerHandle *) &entry->workers[i]);
}

/*
 * AreCQWorkersStopped
 */
bool
AreCQWorkersStopped(int id)
{
	CQProcEntry *entry = GetCQProcEntry(id);
	pid_t pid;
	int i;

	for (i = 0; i < NUM_WORKERS(entry); i++)
		if (WaitForBackgroundWorkerStartup((BackgroundWorkerHandle *) &entry->workers[i], &pid) != BGWH_STOPPED)
			return false;

	return true;
}

/*
 * EnableCQProcsRecovery
 */
void
EnableCQProcsRecovery(int id)
{
	CQProcEntry *entry = GetCQProcEntry(id);
	int i;

	ChangeBackgroundWorkerRestartState((BackgroundWorkerHandle *) &entry->combiner, false, RECOVERY_TIME);
	for (i = 0; i < NUM_WORKERS(entry); i++)
		ChangeBackgroundWorkerRestartState((BackgroundWorkerHandle *) &entry->workers[i], false, RECOVERY_TIME);
}

/*
 * DisableCQProcsRecovery
 */
void
DisableCQProcsRecovery(int id)
{
	CQProcEntry *entry = GetCQProcEntry(id);
	int i;

	ChangeBackgroundWorkerRestartState((BackgroundWorkerHandle *) &entry->combiner, true, 0);
	for (i = 0; i < NUM_WORKERS(entry); i++)
		ChangeBackgroundWorkerRestartState((BackgroundWorkerHandle *) &entry->workers[i], true, 0);
}

/*
 * cq_bg_main
 */
static void
cq_bg_main(Datum d, char *additional, Size additionalsize)
{
	MemoryContext oldcontext;
	CommandDest dest = DestRemote;
	DestReceiver *receiver;
	Portal portal;
	CQProcRunArgs *args;
	int16 format;
	PlannedStmt *plan;
	char *sql;
	char completionTag[COMPLETION_TAG_BUFSIZE];
	char *cvname;
	char *matrelname;
	MemoryContext planctxt = AllocSetContextCreate(TopMemoryContext,
													"RunCQPlanContext",
													ALLOCSET_DEFAULT_MINSIZE,
													ALLOCSET_DEFAULT_INITSIZE,
													ALLOCSET_DEFAULT_MAXSIZE);

	args = (CQProcRunArgs *) additional;

	/*
	 * This will happen when the BG worker is being respawned after a full
	 * reset cycle.
	 */
	if (!dsm_valid_ptr(args->query))
		return;

	/* Set all globals variables */
	IsCombiner = args->ptype == CQCombiner;
	IsWorker = args->ptype == CQWorker;
	MyCQId = args->state.id;
	MyWorkerId = args->worker_id;

	BackgroundWorkerUnblockSignals();

	/*
	 * 0. Give this process access to the database
	 */
	if (args->dboid != InvalidOid)
		BackgroundWorkerInitializeConnection(NULL, args->dboid, NULL);
	else
		BackgroundWorkerInitializeConnection(NameStr(args->dbname), InvalidOid, NULL);

	StartTransactionCommand();

	oldcontext = MemoryContextSwitchTo(planctxt);

	/*
	 * 1. Plan the continuous query
	 */
	cvname = NameStr(args->cvname);
	matrelname = NameStr(args->state.matrelname);

	sql = pstrdup(args->query);
	plan = GetCQPlan(cvname, sql, &args->state, matrelname);

	/*
	 * 2. Set up the portal to run it in
	 */
	portal = CreatePortal(cvname, true, true);
	portal->visible = false;
	PortalDefineQuery(portal,
					  NULL,
					  sql,
					  "SELECT",
					  list_make1(plan),
					  NULL);

	receiver = CreateDestReceiver(dest);
	format = 0;
	PortalStart(portal, NULL, 0, InvalidSnapshot);
	PortalSetResultFormat(portal, 1, &format);

	MemoryContextSwitchTo(oldcontext);

	/*
	 * 3. Run the continuous query until it's deactivated
	 */
	(void) PortalRun(portal,
					 FETCH_ALL,
					 true,
					 receiver,
					 receiver,
					 completionTag);


	(*receiver->rDestroy) (receiver);

	PortalDrop(portal, false);

	CommitTransactionCommand();
}

static char *
get_cq_proc_type_name(CQProcessType ptype)
{
	switch(ptype)
	{
	case CQCombiner:
		return " [combiner]";
	case CQWorker:
		return " [worker]";
	default:
		elog(ERROR, "unknown CQProcessType %d", ptype);
	}

	return NULL;
}

static bool
run_cq_proc(CQProcessType ptype, const char *cvname, ContinuousViewState *state, BackgroundWorkerHandle *bg_handle, char *query, int worker_id,
	Oid dboid)
{
	BackgroundWorker worker;
	CQProcRunArgs args;
	BackgroundWorkerHandle *worker_handle;
	char *procName = get_cq_proc_type_name(ptype);
	bool success;

	strcpy(worker.bgw_name, cvname);
	append_suffix(worker.bgw_name, procName, NAMEDATALEN);

	worker.bgw_flags = BGWORKER_SHMEM_ACCESS | BGWORKER_BACKEND_DATABASE_CONNECTION;
	worker.bgw_start_time = BgWorkerStart_RecoveryFinished;
	worker.bgw_main = cq_bg_main;
	worker.bgw_notify_pid = MyProcPid;
	worker.bgw_restart_time = BGW_NEVER_RESTART;
	worker.bgw_let_crash = true;
	worker.bgw_additional_size = sizeof(CQProcRunArgs);
	worker.bgw_cvid = state->id;

	args.ptype = state->ptype = ptype;
	args.state = *state;
	namestrcpy(&args.cvname, cvname);
	if (MyProcPort)
		namestrcpy(&args.dbname, MyProcPort->database_name);
	args.dboid = dboid;

	args.query = query;
	args.worker_id = worker_id;

	memcpy(worker.bgw_additional_arg, &args, worker.bgw_additional_size);

	success = RegisterDynamicBackgroundWorker(&worker, &worker_handle);

	*bg_handle = *worker_handle;

	return success;
}

/*
 * RunCQProcs
 */
void
RunCQProcs(const char *cvname, void *_state, CQProcEntry *entry, Oid dboid)
{
	ContinuousViewState *state = (ContinuousViewState *) _state;
	int i;

	if (entry->shm_query == NULL)
	{
		char *q = GetQueryString((char *) cvname, true);
		entry->shm_query = dsm_alloc(strlen(q) + 1);
		strcpy(entry->shm_query, q);
	}

	run_cq_proc(CQCombiner, cvname, state, (BackgroundWorkerHandle *) &entry->combiner, entry->shm_query, -1, dboid);
	for (i = 0; i < NUM_WORKERS(entry); i++)
		run_cq_proc(CQWorker, cvname, state, (BackgroundWorkerHandle *) &entry->workers[i], entry->shm_query, i, dboid);
}

/*
 * GetCombinerPid
 */
pid_t
GetCombinerPid(int id)
{
	CQProcEntry *entry = GetCQProcEntry(id);
	pid_t pid;
	GetBackgroundWorkerPid((BackgroundWorkerHandle *) &entry->combiner, &pid);
	return pid;
}

/*
 * GetWorkerPids
 */
pid_t *
GetWorkerPids(int id)
{
	int i;
	CQProcEntry *entry = GetCQProcEntry(id);
	pid_t *pids = palloc0(NUM_WORKERS(entry) * sizeof(pid_t));

	for (i = 0; i < NUM_WORKERS(entry); i++)
		GetBackgroundWorkerPid((BackgroundWorkerHandle *) &entry->workers[i], &pids[i]);

	return pids;
}

static void
restart_bg_main(Datum d, char *data, Size len)
{
	Relation pipeline_query;
	HeapScanDesc scandesc;
	HeapTuple tup;
	List *views = NIL;
	Oid *dboid = (Oid *) data;
	ActivateContinuousViewStmt *stmt = makeNode(ActivateContinuousViewStmt);

	BackgroundWorkerUnblockSignals();
	BackgroundWorkerInitializeConnection(NULL, *dboid, NULL);

	StartTransactionCommand();

	pipeline_query = heap_open(PipelineQueryRelationId, AccessExclusiveLock);
	scandesc = heap_beginscan_catalog(pipeline_query, 0, NULL);

	while ((tup = heap_getnext(scandesc, ForwardScanDirection)) != NULL)
	{
		Form_pipeline_query row = (Form_pipeline_query) GETSTRUCT(tup);
		if (row->state == PIPELINE_QUERY_STATE_ACTIVE)
			views = lappend(views, makeRangeVar(NULL, NameStr(row->name), -1));
	}

	if (views)
	{
		stmt->views = views;
		stmt->dboid = *dboid;

		ExecActivateContinuousViewStmt(stmt, false);
	}

	heap_endscan(scandesc);
	heap_close(pipeline_query, NoLock);

	CommitTransactionCommand();
}

/*
 * RestartContinuousQueryProcs
 */
void
RestartContinuousQueryProcs(List *databases)
{
	ListCell *lc;

	foreach(lc, databases)
	{
		Oid dboid = lfirst_int(lc);
		BackgroundWorker worker;

		strcpy(worker.bgw_name, "restart_cq_procs");
		worker.bgw_flags = BGWORKER_SHMEM_ACCESS | BGWORKER_BACKEND_DATABASE_CONNECTION;
		worker.bgw_start_time = BgWorkerStart_RecoveryFinished;
		worker.bgw_main = restart_bg_main;
		worker.bgw_notify_pid = MyProcPid;
		worker.bgw_restart_time = BGW_NEVER_RESTART;
		worker.bgw_let_crash = true;
		worker.bgw_additional_size = sizeof(Oid);
		worker.bgw_cvid = -1;
		memcpy(worker.bgw_additional_arg, &dboid, sizeof(Oid));

		RegisterDynamicBackgroundWorker(&worker, NULL);
	}
}<|MERGE_RESOLUTION|>--- conflicted
+++ resolved
@@ -157,11 +157,9 @@
 	entry->combiner.last_pid = 0;
 	entry->workers = dsm_alloc0(sizeof(CQBackgroundWorkerHandle) * NUM_WORKERS(entry));
 
-<<<<<<< HEAD
 	SpinLockInit(&entry->mutex);
-=======
+
 	dsm_array_set(*CQProcArray, id, &entry);
->>>>>>> 48876cde
 
 	/* Expand Latch arrays on TupleBuffers, if needed. */
 	dsm_array_set(WorkerTupleBuffer->latches, id, NULL);
