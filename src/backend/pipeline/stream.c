--- conflicted
+++ resolved
@@ -337,10 +337,10 @@
 {
 	ListCell *lc;
 	int count = 0;
-<<<<<<< HEAD
 	int adhoc_count = 0;
 
-	Bitmapset *all_targets = GetLocalStreamReaders(pstmt->relid);
+	//Bitmapset *all_targets = GetLocalStreamReaders(pstmt->relid);
+	Bitmapset *all_targets = get_stream_readers(pstmt->relid);
 	Bitmapset *all_adhoc = GetAdhocContinuousViewIds();
 
 	Bitmapset *targets = bms_difference(all_targets, all_adhoc);
@@ -350,31 +350,13 @@
 	int num_worker = bms_num_members(targets);
 	int num_adhoc = bms_num_members(adhoc_targets);
 
-=======
->>>>>>> 7e875576
 	InsertBatchAck acks[1];
 	InsertBatch *batch = NULL;
 	int num_batches = 0;
 	Size size = 0;
-<<<<<<< HEAD
 
 	init_adhoc_data(&adhoc_data, adhoc_targets);
 
-	/*
-	 * If it's a typed stream we can get here because technically the relation does exist.
-	 * However, we don't want to silently accept data that isn't being read by anything.
-	 */
-	if ((num_worker + num_adhoc) == 0)
-	{
-		char *name = get_rel_name(pstmt->relid);
-		ereport(ERROR,
-				(errcode(ERRCODE_INVALID_PARAMETER_VALUE),
-				 errmsg("no continuous views are currently reading from stream %s", name),
-				 errhint("Use CREATE CONTINUOUS VIEW to create a continuous view that includes %s in its FROM clause.", name)));
-	}
-=======
-	Bitmapset *targets = get_stream_readers(pstmt->relid);
->>>>>>> 7e875576
 
 	if (synchronous_stream_insert)
 	{
@@ -481,16 +463,13 @@
 	TupleDesc desc = NULL;
 	AdhocData adhoc_data;
 	Oid relid = RangeVarGetRelid(ins->relation, NoLock, false);
-<<<<<<< HEAD
-	Bitmapset *all_targets = GetLocalStreamReaders(relid);
+
+	Bitmapset *all_targets = get_stream_readers(relid);
 	Bitmapset *all_adhoc = GetAdhocContinuousViewIds();
 
 	Bitmapset *targets = bms_difference(all_targets, all_adhoc);
 	Bitmapset *adhoc_targets = bms_difference(all_targets, targets);
 
-=======
-	Bitmapset *targets = get_stream_readers(relid);
->>>>>>> 7e875576
 	InsertBatchAck acks[1];
 	InsertBatch *batch = NULL;
 	int num_batches = 0;
@@ -510,7 +489,6 @@
 	Assert(IsA(ins->selectStmt, SelectStmt));
 	stmt = ((SelectStmt *) ins->selectStmt);
 
-<<<<<<< HEAD
 	/*
 	 * If it's a typed stream we can get here because technically the relation does exist.
 	 * However, we don't want to silently accept data that isn't being read by anything.
@@ -523,9 +501,6 @@
 
 
 	if (synchronous_stream_insert && num_worker)
-=======
-	if (synchronous_stream_insert)
->>>>>>> 7e875576
 	{
 		batch = InsertBatchCreate();
 		num_batches = 1;
@@ -649,8 +624,7 @@
 	Size size = 0;
 	bool snap = ActiveSnapshotSet();
 
-<<<<<<< HEAD
-	Bitmapset *all_targets = GetLocalStreamReaders(RelationGetRelid(stream));
+	Bitmapset *all_targets = get_stream_readers(RelationGetRelid(stream));
 	Bitmapset *all_adhoc = GetAdhocContinuousViewIds();
 
 	Bitmapset *targets = bms_difference(all_targets, all_adhoc);
@@ -660,21 +634,6 @@
 
 	AdhocData adhoc_data;
 	init_adhoc_data(&adhoc_data, adhoc_targets);
-
-	/*
-	 * If it's a typed stream we can get here because technically the relation does exist.
-	 * However, we don't want to silently accept data that isn't being read by anything.
-	 */
-	if (!IsInferredStream(RelationGetRelid(stream)) && 
-			(num_worker + adhoc_data.num_adhoc == 0))
-		ereport(ERROR,
-				(errcode(ERRCODE_INVALID_PARAMETER_VALUE),
-				 errmsg("no continuous views are currently reading from stream %s", RelationGetRelationName(stream)),
-				 errhint("Use CREATE CONTINUOUS VIEW to create a continuous view that includes %s in its FROM clause.",
-						 RelationGetRelationName(stream))));
-=======
-	targets = get_stream_readers(RelationGetRelid(stream));
->>>>>>> 7e875576
 
 	if (synchronous_stream_insert && num_worker)
 	{
@@ -759,12 +718,8 @@
 	if (num_tuples)
 	{
 		batch->num_wtups = num_tuples;
-<<<<<<< HEAD
-
-		while (!StreamBatchAllAcked(batch) && *cont_queries_active)
-=======
+
 		while (!StreamBatchAllAcked(batch))
->>>>>>> 7e875576
 		{
 			pg_usleep(SLEEP_MS * 1000);
 			CHECK_FOR_INTERRUPTS();
