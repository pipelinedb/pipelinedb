/*-------------------------------------------------------------------------
 *
 * stream.c
 *
 *	  Functions for handling event streams
 *
 * src/backend/pipeline/stream.c
 *
 *-------------------------------------------------------------------------
 */
#include "postgres.h"

#include "access/htup_details.h"
#include "catalog/namespace.h"
#include "catalog/pipeline_query.h"
#include "catalog/pipeline_stream.h"
#include "catalog/pipeline_stream_fn.h"
#include "funcapi.h"
#include "libpq/libpq.h"
#include "libpq/pqformat.h"
#include "nodes/nodeFuncs.h"
#include "parser/analyze.h"
#include "parser/parse_coerce.h"
#include "parser/parse_collate.h"
#include "parser/parse_target.h"
#include "pipeline/stream.h"
#include "storage/ipc.h"
#include "storage/spalloc.h"
#include "utils/builtins.h"
#include "tcop/tcopprot.h"
#include "utils/memutils.h"
#include "utils/syscache.h"
#include "utils/tqual.h"

/* Whether or not to block till the events are consumed by a cv*/
bool DebugSyncStreamInsert;

/*
 * InsertTargetIsStream
 *
 * Is the given INSERT statements target relation a stream?
 * We assume it is if the relation doesn't exist in the catalog as a normal relation.
 */
bool
InsertTargetIsStream(InsertStmt *ins)
{
	Oid reloid = RangeVarGetRelid(ins->relation, NoLock, true);

	if (reloid != InvalidOid)
		return false;

	return IsInputStream(ins->relation->relname);
}

/*
 * IsInputStream
 *
 * Returns true if at least one continuous query is reading from the given stream
 */
bool
IsInputStream(const char *stream)
{
	return GetTargetsFor(stream) != NULL;
}

static TupleDesc
spalloc_tupledesc(TupleDesc desc)
{
	Size size = TUPLEDESC_FIXED_SIZE + (desc->natts * sizeof(Form_pg_attribute)) + (desc->natts * ATTRIBUTE_FIXED_PART_SIZE);
	char *addr = spalloc(size);
	char *attr_addr = addr + TUPLEDESC_FIXED_SIZE + (desc->natts * sizeof(Form_pg_attribute));
	TupleDesc shared = (TupleDesc) addr;
	int i;

	memcpy(addr, desc, TUPLEDESC_FIXED_SIZE);

	shared->attrs = (Form_pg_attribute *) (addr + TUPLEDESC_FIXED_SIZE);

	for (i = 0; i < desc->natts; i++)
	{
		shared->attrs[i] = (Form_pg_attribute) attr_addr;
		memcpy(shared->attrs[i], desc->attrs[i], ATTRIBUTE_FIXED_PART_SIZE);
		attr_addr += ATTRIBUTE_FIXED_PART_SIZE;
	}

	return shared;
}

/*
 * InsertIntoStream
 *
 * Send INSERT-encoded events to the given stream
 */
int
InsertIntoStream(InsertStmt *ins)
{
	SelectStmt *sel = (SelectStmt *) ins->selectStmt;
	ListCell *lc;
	StreamBufferSlot* sbs = NULL;
	int numcols = list_length(ins->cols);
	int i;
	int count = 0;
	ParseState *ps = make_parsestate(NULL);
	List *colnames = NIL;
	TupleDesc desc = NULL;
	ExprContext *econtext = CreateStandaloneExprContext();
	Bitmapset **coltypes = NULL;
	Oid *commontypes = NULL;
	List *exprlists = NULL;
	List **alltypes = NULL;

	/* build header of column names */
	for (i = 0; i < numcols; i++)
	{
		ListCell *rtc;
		ResTarget *res = (ResTarget *) list_nth(ins->cols, i);
		int count = 0;

		/* verify that each column only appears once */
		foreach(rtc, ins->cols)
		{
			ResTarget *r = (ResTarget *) lfirst(rtc);
			if (strcmp(r->name, res->name) == 0)
				count++;
		}

		if (count > 1)
			elog(ERROR, "column \"%s\" appears more than once in columns list", res->name);

		colnames = lappend(colnames, makeString(res->name));
	}

	coltypes = (Bitmapset **) palloc0(numcols * sizeof(Bitmapset *));
	alltypes = (List **) palloc0(numcols * sizeof(List *));
	commontypes = palloc0(numcols * sizeof(Oid));

	/*
	 * For each column in each VALUE tuple, we need to figure
	 * out what their common supertype is and coerce them to it later
	 * if necessary. This allows us to perform the same coercion on
	 * each column when projecting.
	 */
	foreach (lc, sel->valuesLists)
	{
		List *vals = (List *) lfirst(lc);
		int col = 0;
		List *exprlist = transformExpressionList(ps, vals, EXPR_KIND_VALUES);
		ListCell *l;

		if (list_length(vals) != numcols)
			elog(ERROR, "VALUES tuples must have %d values", numcols);

		/*
		 * For each column in the tuple, add its type to a set of types
		 * seen for that column across all tuples.
		 */
		foreach(l, exprlist)
		{
			Expr *expr = (Expr *) lfirst(l);
			Bitmapset *types = coltypes[col];
			Oid etype = exprType((Node *) expr);

			if (!bms_is_member(etype, types))
			{
				bms_add_member(types, etype);
				alltypes[col] = lappend(alltypes[col], expr);
			}

			col++;
		}

		exprlists = lappend(exprlists, exprlist);
	}

	for (i=0; i<numcols; i++)
	{
		commontypes[i] = select_common_type(NULL, alltypes[i], "VALUES", NULL);
	}

	assign_expr_collations(NULL, (Node *) exprlists);

	/* append each VALUES tuple to the stream buffer */
	foreach (lc, exprlists)
	{
		StreamEvent *ev = (StreamEvent *) palloc0(sizeof(StreamEvent));
		List *exprlist = (List *) lfirst(lc);
		List *exprstatelist;
		ListCell *l;
		Datum *values;
		bool *nulls;
		int col = 0;

		/* coerce column to common supertype */
		foreach (l, exprlist)
		{
			Node *n = (Node *) lfirst(l);
			lfirst(l) = coerce_to_common_type(NULL, n, commontypes[col], "VALUES");
			col++;
		}

		exprstatelist = (List *) ExecInitExpr((Expr *) exprlist, NULL);

		/*
		 * Each tuple in an insert batch has the same descriptor,
		 * so we only have to generate it once and put it in shared
		 * memory.
		 */
		if (desc == NULL)
		{
			TupleDesc src = ExecTypeFromExprList(exprlist);

			ExecTypeSetColNames(src, colnames);
			desc = spalloc_tupledesc(src);

			/*
			 * We use a negative counter and consider the TupleDesc unneeded by further
			 * events when it reaches 0. We do this because the TupleDesc is considered
			 * refcounted when tdrefcount >= 0, which causes the refcount to be incremented
			 * in other places, which we don't need and it complicates things for the purpose
			 * of stream inserts.
			 */
			desc->tdrefcount = -list_length(exprlists);
		}

		ev->desc = desc;

		values = palloc0(desc->natts * sizeof(Datum));
		nulls = palloc0(desc->natts * sizeof(bool));

		col = 0;
		foreach(l, exprstatelist)
		{
			ExprState  *estate = (ExprState *) lfirst(l);

			values[col] = ExecEvalExpr(estate, econtext, &nulls[col], NULL);
			col++;
		}

		ev->tuple = heap_form_tuple(desc, values, nulls);
		ev->arrivaltime = GetCurrentTimestamp();

		sbs = StreamBufferInsert(ins->relation->relname, ev);

		Assert(sbs);
		count++;
	}

	/*
	 * Wait till the last event has been consumed by a CV before returning.
	 */
	if (DebugSyncStreamInsert)
<<<<<<< HEAD
		WaitForUnpinningStreamBufferSlot(sbs, 5);
=======
		StreamBufferWaitOnSlot(sbs, 5);
>>>>>>> 795669a4

	return count;
}<|MERGE_RESOLUTION|>--- conflicted
+++ resolved
@@ -249,11 +249,7 @@
 	 * Wait till the last event has been consumed by a CV before returning.
 	 */
 	if (DebugSyncStreamInsert)
-<<<<<<< HEAD
-		WaitForUnpinningStreamBufferSlot(sbs, 5);
-=======
 		StreamBufferWaitOnSlot(sbs, 5);
->>>>>>> 795669a4
 
 	return count;
 }