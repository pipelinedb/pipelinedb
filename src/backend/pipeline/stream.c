--- conflicted
+++ resolved
@@ -445,15 +445,10 @@
 	 * Wait till the last event has been consumed by a CV before returning.
 	 */
 	if (synchronous_stream_insert)
-<<<<<<< HEAD
-		InsertBatchWaitAndRemove(batch, ntuples);
-=======
 		InsertBatchWaitAndRemove(batch, count);
->>>>>>> 867b625c
 
 	return count;
 }
-
 
 InsertBatch *
 InsertBatchCreate(void)
@@ -468,21 +463,12 @@
 }
 
 void
-<<<<<<< HEAD
-InsertBatchWaitAndRemove(InsertBatch *batch, int num_tups)
-=======
 InsertBatchWaitAndRemove(InsertBatch *batch, int num_tuples)
->>>>>>> 867b625c
 {
 	if (cont_queries_active ==  NULL)
 		cont_queries_active = ContQueryGetActiveFlag();
 
-<<<<<<< HEAD
-	batch->num_wtups = num_tups;
-=======
 	batch->num_wtups = num_tuples;
->>>>>>> 867b625c
-
 	while (!StreamBatchAllAcked(batch) && *cont_queries_active)
 	{
 		pg_usleep(SLEEP_MS * 1000);
