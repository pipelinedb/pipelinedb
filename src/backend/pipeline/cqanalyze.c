/*-------------------------------------------------------------------------
 *
 * cqanalyze.c
 *	  Support for analyzing continuous view statements, mainly to support
 *	  schema inference
 *
 * IDENTIFICATION
 *	  src/backend/pipeline/cqanalyze.c
 *
 *-------------------------------------------------------------------------
 */
#include "postgres.h"

#include "access/htup_details.h"
#include "catalog/namespace.h"
#include "catalog/pg_proc.h"
#include "catalog/pipeline_combine_fn.h"
#include "catalog/pipeline_queries.h"
#include "catalog/pipeline_queries_fn.h"
#include "lib/stringinfo.h"
#include "nodes/makefuncs.h"
#include "nodes/nodeFuncs.h"
#include "nodes/print.h"
#include "parser/parse_func.h"
#include "parser/parse_node.h"
#include "parser/parse_target.h"
#include "parser/parse_type.h"
#include "pipeline/cqanalyze.h"
#include "pipeline/cqwindow.h"
#include "pipeline/stream.h"
#include "storage/lock.h"
#include "tcop/tcopprot.h"
#include "utils/builtins.h"
#include "utils/syscache.h"

static bool associate_types_to_colrefs(Node *node, CQAnalyzeContext *context);
static bool type_cast_all_column_refs(Node *node, CQAnalyzeContext *context);

#define INTERNAL_COLNAME_PREFIX "_"

/*
 * GetCombineStateColumnType
 *
 * Retrieves the additional hidden columns that will be
 * required to store transition states for the given target entry
 */
Oid
GetCombineStateColumnType(TargetEntry *te)
{
	Oid result = InvalidOid;

	if (IsA(te->expr, Aggref))
	{
		Aggref *agg = (Aggref *) te->expr;

		result = GetCombineStateType(agg->aggfnoid);
	}

	return result;
}

/*
 * FindColNames
 */
static bool
FindColNames(Node *node, CQAnalyzeContext *context)
{
	if (node == NULL)
		return false;

	if (IsA(node, ResTarget))
	{
		ResTarget *res = (ResTarget *) node;
		if (res->name != NULL)
			context->colNames = lappend(context->colNames, res->name);
	}
	else if (IsA(node, ColumnRef))
	{
		context->colNames = lappend(context->colNames, FigureColname(node));
	}

	return raw_expression_tree_walker(node, FindColNames, (void *) context);
}

/*
 * InitializeCQAnalyzeContext
 */
void
InitializeCQAnalyzeContext(SelectStmt *stmt, ParseState *pstate, CQAnalyzeContext *context)
{
	memset(context, 0, sizeof(CQAnalyzeContext));
	context->location = -1;
	context->pstate = pstate;

	FindColNames((Node *) stmt, context);

	context->cols = NIL;
}

/*
 * GetUniqueInternalColname
 */
char *
GetUniqueInternalColname(CQAnalyzeContext *context)
{
	StringInfoData colname;

	initStringInfo(&colname);

	while (1)
	{
		ListCell *lc;
		bool alreadyExists = false;

		appendStringInfo(&colname, "%s%d", INTERNAL_COLNAME_PREFIX, context->colNum);
		context->colNum++;

		foreach(lc, context->colNames)
		{
			char *colname2 = lfirst(lc);
			if (strcmp(colname.data, colname2) == 0)
			{
				alreadyExists = true;
				break;
			}
		}

		if (!alreadyExists)
			break;

		resetStringInfo(&colname);
	}

	context->colNames = lappend(context->colNames, colname.data);

	return colname.data;
}

/*
 * is_column_ref
 */
bool
IsAColumnRef(Node *node)
{
	TypeCast *tc = (TypeCast *) node;

	return (IsA(node, ColumnRef) ||
			(IsA(node, TypeCast) && (IsA(tc->arg, ColumnRef))));
}

/*
 * FindColRefsWithTypeCasts
 */
bool
FindColumnRefsWithTypeCasts(Node *node, CQAnalyzeContext *context)
{
	if (node == NULL)
		return false;

	if (IsA(node, TypeCast))
	{
		TypeCast *tc = (TypeCast *) node;
		if (IsA(tc->arg, ColumnRef))
		{
			context->cols = lappend(context->cols, node);
			return false;
		}

	}
	else if (IsA(node, ColumnRef))
	{
		context->cols = lappend(context->cols, node);
	}

	return raw_expression_tree_walker(node, FindColumnRefsWithTypeCasts, (void *) context);
}

/*
 * AreColumnRefsEqual
 */
bool
AreColumnRefsEqual(Node *cr1, Node *cr2)
{
	if (IsA(cr1, TypeCast))
	{
		cr1 = ((TypeCast *) cr1)->arg;
	}
	if (IsA(cr2, TypeCast))
	{
		cr2 = ((TypeCast *) cr2)->arg;
	}

	Assert(IsA(cr1, ColumnRef) && IsA(cr2, ColumnRef));

	/* In our land ColumnRef locations don't matter */
	return equal(((ColumnRef *) cr1)->fields, ((ColumnRef *) cr2)->fields);
}

/*
 * ContainsColumnRef
 */
bool
ContainsColumnRef(Node *node, ColumnRef *cref)
{
	if (node == NULL)
		return false;

	if (IsA(node, WindowDef))
		return false;

	if (IsA(node, ColumnRef))
		return AreColumnRefsEqual((Node *) cref, node);

	return raw_expression_tree_walker(node, ContainsColumnRef, (void *) cref);
}

/*
 * GetColumnRef
 */
ColumnRef *
GetColumnRef(Node *node)
{
	if (IsA(node, TypeCast))
	{
		TypeCast *tc = (TypeCast *) node;
		node = tc->arg;
	}

	Assert(IsA(node, ColumnRef));

	return (ColumnRef *) node;
}

/*
 * IsResTargetForColumnRef
 */
static bool
IsResTargetForColumnRef(Node *node, ColumnRef *cref)
{
	if (node == NULL)
		return false;

	if (IsA(node, ResTarget))
	{
		ResTarget *res = (ResTarget *) node;
		if (res->name != NULL &&
				strcmp(res->name, FigureColname((Node *) cref)) == 0)
		{
			/*
			 * Is this ResTarget overriding a column it references?
			 * Example: substring(key::text, 1, 2) AS key
			 */
			if (ContainsColumnRef((Node *) res, cref))
				return false;
			return true;
		}
	}
	else if (IsA(node, ColumnRef))
	{
		ColumnRef *cref2 = (ColumnRef *) node;
		return AreColumnRefsEqual((Node *) cref, (Node *) cref2);
	}
	else if (IsA(node, FuncCall) || IsA(node, Expr))
	{
		/*
		 * Even if a FuncCall has cref as an argument, its value
		 * can be different from the column, so we need to project
		 * the column.
		 */
		return false;
	}

	return raw_expression_tree_walker(node, IsResTargetForColumnRef, (void *) cref);
}

/*
 * IsColumnRefInTargetList
 */
ResTarget *
IsColumnRefInTargetList(SelectStmt *stmt, Node *node)
{
	ColumnRef *cref;
	ListCell *lc;

	if (IsA(node, TypeCast))
		node = ((TypeCast *) node)->arg;

	Assert(IsA(node, ColumnRef));

	cref = (ColumnRef *) node;

	foreach(lc, stmt->targetList)
	{
		node = lfirst(lc);

		if (IsResTargetForColumnRef(node, cref))
			return (ResTarget *) node;
	}

	return NULL;
}

/*
 * CollectAggFuncs
 *
 * Does the node contain an aggregate function?
 */
bool
CollectAggFuncs(Node *node, CQAnalyzeContext *context)
{
	if (node == NULL)
		return false;

	if (IsA(node, FuncCall))
	{
		FuncCall *fn = (FuncCall *) node;
		HeapTuple ftup;
		Form_pg_proc pform;
		bool is_agg = false;
		FuncCandidateList clist;

		clist = FuncnameGetCandidates(fn->funcname, list_length(fn->args), NIL, false, false, true);

		while (clist != NULL)
		{
			ftup = SearchSysCache1(PROCOID, ObjectIdGetDatum(clist->oid));
			if (!HeapTupleIsValid(ftup))
				break;

			pform = (Form_pg_proc) GETSTRUCT(ftup);
			is_agg = pform->proisagg;
			ReleaseSysCache(ftup);

			if (is_agg)
				break;

			clist = clist->next;
		}

		if (is_agg && context)
		{
			context->funcCalls = lappend(context->funcCalls, fn);
		}
	}

	return raw_expression_tree_walker(node, CollectAggFuncs, context);
}

/*
 * CreateResTargetForNode
 */
ResTarget *
CreateResTargetForNode(Node *node)
{
	ResTarget *res = makeNode(ResTarget);
	res->name = NULL;
	res->indirection = NIL;
	res->val = copyObject(node);
	res->location = -1;
	return res;
}

/*
 * CreateUniqueResTargetForNode
 */
ResTarget *
CreateUniqueResTargetForNode(Node *node, CQAnalyzeContext *context)
{
	/*
	 * Any new node we add to the targetList should have a unique
	 * name. This isn't always necessary, but its always safe.
	 * Safety over everything else yo.
	 */
	char *name = GetUniqueInternalColname(context);
	ResTarget *res = makeNode(ResTarget);
	res->name = name;
	res->indirection = NIL;
	res->val = copyObject(node);
	res->location = -1;

	return res;
}

/*
 * CreateColumnRefFromResTarget
 */
ColumnRef *
CreateColumnRefFromResTarget(ResTarget *res)
{
	ColumnRef *cref;
	char *name = res->name;

	if (name == NULL)
		name = FigureColname(res->val);

	cref = makeNode(ColumnRef);
	cref->fields = list_make1(makeString(name));
	cref->location = -1;
	return cref;
}

/*
 * HasAggOrGroupBy
 */
bool
HasAggOrGroupBy(SelectStmt *stmt)
{
	CQAnalyzeContext context;
	ListCell *tlc;
	ResTarget *res;

	context.funcCalls = NIL;

	if (list_length(stmt->groupClause) > 0)
		return true;

	/* Do we have any aggregates? */
	foreach(tlc, stmt->targetList)
	{
		res = (ResTarget *) lfirst(tlc);
		CollectAggFuncs(res->val, &context);

		if (list_length(context.funcCalls) > 0)
			return true;
	}

	return false;
}

/*
 * add_res_target_to_view
 */
static void
add_res_target_to_view(SelectStmt *viewstmt, ResTarget *res)
{
	char *colName = res->name;
	ResTarget *newRes;

	if (colName == NULL)
		colName = FigureColname(res->val);

	newRes = makeNode(ResTarget);
	newRes->name = colName;
	newRes->val = res->val;
	newRes->location = res->location;
	newRes->indirection = NIL;

	viewstmt->targetList = lappend(viewstmt->targetList, newRes);
}

/*
 * associate_types_to_colrefs
 *
 * Walk the parse tree and associate a single type with each inferred column
 */
static bool
associate_types_to_colrefs(Node *node, CQAnalyzeContext *context)
{
	if (node == NULL)
		return false;

	if (IsA(node, TypeCast))
	{
		TypeCast *tc = (TypeCast *) node;
		if (IsA(tc->arg, ColumnRef))
		{
			ListCell* lc;
			foreach(lc, context->types)
			{
				TypeCast *t = (TypeCast *) lfirst(lc);
				if (equal(tc->arg, t->arg) && !equal(tc, t))
				{
					/* a column can only be assigned one type */
					ColumnRef *cr = (ColumnRef *) tc->arg;
					ereport(ERROR,
							(errcode(ERRCODE_SYNTAX_ERROR),
									errmsg("column has an ambiguous type because of a conflicting previous type cast"),
									parser_errposition(context->pstate, cr->location)));
				}
			}
			context->types = lappend(context->types, tc);
		}
	}
	else if (IsA(node, ColumnRef))
	{
		context->cols = lappend(context->cols, (ColumnRef *) node);
	}
	else if (IsA(node, ResTarget))
	{
		context->targets = lappend(context->targets, (ResTarget *) node);
	}

	return raw_expression_tree_walker(node, associate_types_to_colrefs, (void *) context);
}

/*
 * HoistNode
 */
Node *
HoistNode(SelectStmt *stmt, Node *node, CQAnalyzeContext *context)
{
	ResTarget *res;

	if (IsAColumnRef(node) && IsColumnRefInTargetList(stmt, node))
		return node;

	res = CreateUniqueResTargetForNode(node, context);
	stmt->targetList = lappend(stmt->targetList, res);

	return (Node *) CreateColumnRefFromResTarget(res);
}

/*
 * GetSelectStmtForCQWorker
 *
 * Get the SelectStmt that should be executed by the
 * CQ worker on micro-batches.
 *
 * The targetList of this SelectStmt is also used to determine
 * the columns that must be created in the CQ's underlying
 * materialization table.
 */
SelectStmt *
GetSelectStmtForCQWorker(SelectStmt *stmt, SelectStmt **viewstmtptr)
{
	CQAnalyzeContext context;
	SelectStmt *viewstmt;
	SelectStmt *workerstmt;
	List *workerGroups;
	List *workerTargetList;
	bool isSlidingWindow;
	bool doesViewAggregate;
	int origNumTargets;
	int origNumGroups;
	int i;
	ListCell *lc;

	workerstmt = (SelectStmt *) copyObject(stmt);

<<<<<<< HEAD
	viewstmt = (SelectStmt *) makeNode(SelectStmt);
	viewstmt->targetList = NIL;
	viewstmt->groupClause = NIL;
=======
	InitializeCQAnalyzeContext(stmt, NULL, &context);
	associate_types_to_colrefs((Node *) stmt, &context);
	type_cast_all_column_refs((Node *) stmt, &context);
>>>>>>> d5f950d2

	InitializeCQAnalyzeContext(workerstmt, NULL, &context);
	associate_types_to_colrefs(workerstmt, &context);

	origNumTargets = list_length(workerstmt->targetList);
	origNumGroups = list_length(workerstmt->groupClause);

	isSlidingWindow = IsSlidingWindowSelectStmt(workerstmt);
	doesViewAggregate = DoesViewAggregate(workerstmt, &context);

	/*
	 * Check to see if we need to project any expressions/columns
	 * so that we can perform the necessary windowing functionality.
	 */
	if (isSlidingWindow || doesViewAggregate)
		AddProjectionsAndGroupBysForWindows(workerstmt, viewstmt, doesViewAggregate, &context);

	/*
	 * Rewrite the groupClause and project any group expressions that
	 * are not already in the targetList.
	 */
	workerGroups = NIL;
	for (i = 0; i < origNumGroups; i++)
	{
		Node *node = (Node *) list_nth(workerstmt->groupClause, i);
		node = HoistNode(workerstmt, node, &context);

		workerGroups = lappend(workerGroups, node);
		if(doesViewAggregate)
			viewstmt->groupClause = lappend(viewstmt->groupClause, node);
	}

	for (; i < list_length(workerstmt->groupClause); i++)
		workerGroups = lappend(workerGroups, list_nth(workerstmt->groupClause, i));

	workerstmt->groupClause = workerGroups;

	/*
	 * Hoist aggregates out of expressions for workers.
	 */
	workerTargetList = NIL;
	for (i = 0; i < origNumTargets; i++)
	{
		ResTarget *res = (ResTarget *) list_nth(workerstmt->targetList, i);
		FuncCall *agg;
		ListCell *agglc;

		/*
		 * Any ResTarget with a ResTarget as a val should be ignore for the worker
		 * stmt and the val should be taken for the view stmt.
		 */
		if (IsA(res->val, ResTarget))
		{
			viewstmt->targetList = lappend(viewstmt->targetList, res->val);
			continue;
		}

		context.funcCalls = NIL;
		CollectAggFuncs(res->val, &context);

		if (list_length(context.funcCalls) == 0)
		{
			workerTargetList = lappend(workerTargetList, res);
			add_res_target_to_view(viewstmt,
					CreateResTargetForNode((Node *) CreateColumnRefFromResTarget(res)));
			continue;
		}

		agg = (FuncCall *) linitial(context.funcCalls);

		/* No need to rewrite top level agg funcs */
		if (equal(res->val, agg))
		{
			Assert(list_length(context.funcCalls) == 1);

			workerTargetList = lappend(workerTargetList, copyObject(res));
			TransformAggNodeForCQView(viewstmt, res->val, res, doesViewAggregate);

			add_res_target_to_view(viewstmt, res);

			continue;
		}

		/*
		 * Hoist each agg function call into a new hidden column
		 * and reference that hidden column in the expression which
		 * is evaluated by the view.
		 */
		foreach(agglc, context.funcCalls)
		{
			Node *node = (Node *) lfirst(agglc);
			ResTarget *aggres = CreateUniqueResTargetForNode(node, &context);
			workerTargetList = lappend(workerTargetList, aggres);

			TransformAggNodeForCQView(viewstmt, node, aggres, doesViewAggregate);
		}

		add_res_target_to_view(viewstmt, res);
	}

	for (; i < list_length(workerstmt->targetList); i++)
		workerTargetList = lappend(workerTargetList, list_nth(workerstmt->targetList, i));

	/*
	 * Any WINDOWing cruft should be removed from the worker statement
	 * and only left in the view stmt.
	 */
	workerstmt->targetList = NIL;
	foreach(lc, workerTargetList)
	{
		ResTarget *res = (ResTarget *) copyObject(lfirst(lc));

		if (IsA(res->val, FuncCall))
		{
			FuncCall *fcall = (FuncCall *) res->val;
			fcall->over = NULL;
		}

		workerstmt->targetList = lappend(workerstmt->targetList, res);
	}

	viewstmt->windowClause = workerstmt->windowClause;
	workerstmt->windowClause = NIL;


	if (viewstmtptr != NULL)
		*viewstmtptr = viewstmt;

	return workerstmt;
}

/*
 * GetSelectStmtForCQCombiner
 */
SelectStmt *
GetSelectStmtForCQCombiner(SelectStmt *stmt)
{
	stmt = GetSelectStmtForCQWorker(stmt, NULL);

	/*
	 * Combiner shouldn't have to check for the
	 * whereClause conditionals. The worker has already
	 * done that.
	 */
	stmt->whereClause = NULL;

	return stmt;
}

/*
<<<<<<< HEAD
=======
 * find_colref_types
 *
 * Walk the parse tree and associate a single type with each inferred column
 */
static bool
associate_types_to_colrefs(Node *node, CQAnalyzeContext *context)
{
	if (node == NULL)
		return false;

	if (IsA(node, TypeCast))
	{
		TypeCast *tc = (TypeCast *) node;
		if (IsA(tc->arg, ColumnRef))
		{
			ListCell* lc;
			foreach(lc, context->types)
			{
				TypeCast *t = (TypeCast *) lfirst(lc);
				if (equal(tc->arg, t->arg) && !equal(tc, t))
				{
					/* a column can only be assigned one type */
					ColumnRef *cr = (ColumnRef *) tc->arg;
					ereport(ERROR,
							(errcode(ERRCODE_SYNTAX_ERROR),
									errmsg("column has an ambiguous type because of a conflicting previous type cast"),
									parser_errposition(context->pstate, cr->location)));
				}
			}
			context->types = lappend(context->types, tc);
		}
	}
	else if (IsA(node, ColumnRef))
	{
		context->cols = lappend(context->cols, (ColumnRef *) node);
	}
	else if (IsA(node, ResTarget))
	{
		context->targets = lappend(context->targets, (ResTarget *) node);
	}

	return raw_expression_tree_walker(node, associate_types_to_colrefs, (void *) context);
}

static TypeCast *
find_type_cast(ColumnRef *cref, CQAnalyzeContext *context)
{
	ListCell *lc;
	foreach(lc, context->types)
	{
		TypeCast *tc = (TypeCast *) lfirst(lc);
		if (AreColumnRefsEqual((Node *) tc, (Node *) cref))
			return copyObject(tc);
	}

	return NULL;
}

static void
replace_column_ref_with_type_cast(Node **nodeptr, CQAnalyzeContext *context)
{
	TypeCast *tc;

	if (*nodeptr == NULL || !IsA(*nodeptr, ColumnRef))
		return;

	tc = find_type_cast((ColumnRef *) *nodeptr, context);
	if (tc == NULL)
		return;

	*nodeptr = (Node *) tc;
}

static bool
type_cast_all_column_refs(Node *node, CQAnalyzeContext *context)
{
	if (node == NULL)
		return false;

	if (IsA(node, ResTarget))
	{
		ResTarget *res = (ResTarget *) node;
		replace_column_ref_with_type_cast(&res->val, context);
	}
	else if (IsA(node, FuncCall))
	{
		FuncCall *fcall = (FuncCall *) node;
		ListCell *lc;

		foreach(lc, fcall->args)
			replace_column_ref_with_type_cast((Node **) &lfirst(lc), context);
	}
	else if (IsA(node, SortBy))
	{
		SortBy *sort = (SortBy *) node;
		replace_column_ref_with_type_cast(&sort->node, context);
	}
	else if (IsA(node, A_Expr))
	{
		A_Expr *expr = (A_Expr *) node;
		replace_column_ref_with_type_cast(&expr->lexpr, context);
		replace_column_ref_with_type_cast(&expr->rexpr, context);

	}
	else if (IsA(node, WindowDef))
	{
		WindowDef *wdef = (WindowDef *) node;
		ListCell *lc;

		foreach(lc, wdef->partitionClause)
			replace_column_ref_with_type_cast((Node **) &lfirst(lc), context);

		foreach(lc, wdef->orderClause)
			replace_column_ref_with_type_cast((Node **) &lfirst(lc), context);
	}
	else if (IsA(node, SelectStmt))
	{
		SelectStmt *select = (SelectStmt *) node;
		ListCell *lc;

		foreach(lc, select->groupClause)
			replace_column_ref_with_type_cast((Node **) &lfirst(lc), context);
	}

	return raw_expression_tree_walker(node, type_cast_all_column_refs, (void *) context);
}

/*
>>>>>>> d5f950d2
 * add_streams
 *
 * Figure out which relations are streams that we'll need to infer types for
 */
static bool
add_streams(Node *node, CQAnalyzeContext *context)
{
	if (node == NULL)
		return false;

	if (IsA(node, RangeVar))
	{
		Oid reloid = RangeVarGetRelid((RangeVar *) node, NoLock, true);
		if (reloid != InvalidOid)
			context->tables = lappend(context->tables, node);
		else
			context->streams = lappend(context->streams, node);

		return false;
	}

	return raw_expression_tree_walker(node, add_streams, (void *) context);
}

/*
 * compare_attrs
 */
static int
compare_attrs(const void *a, const void *b)
{
	const Form_pg_attribute attr1 = *((const Form_pg_attribute* ) a);
	const Form_pg_attribute attr2 = *((const Form_pg_attribute* ) b);
	return pg_strcasecmp(NameStr(attr1->attname), NameStr(attr2->attname));
}

/*
 * make_streamdesc
 *
 * Create a StreamDesc and build and attach a TupleDesc to it
 */
static Node *
make_streamdesc(RangeVar *rv, CQAnalyzeContext *context)
{
	List *attrs = NIL;
	ListCell *lc;
	StreamDesc *desc = makeNode(StreamDesc);
	TupleDesc tupdesc;
	bool onestream = list_length(context->streams) == 1 && list_length(context->tables) == 0;
	AttrNumber attnum = 1;
	bool sawArrivalTime = false;
	Form_pg_attribute *attrsArray;
	int i;

	desc->name = rv;

	foreach(lc, context->types)
	{
		Oid oid;
		TypeCast *tc = (TypeCast *) lfirst(lc);
		ColumnRef *ref = (ColumnRef *) tc->arg;
		Form_pg_attribute attr;
		char *colname;
		bool alreadyExists = false;
		ListCell *lc;

		if (list_length(ref->fields) == 2)
		{
			/* find the columns that belong to this stream desc */
			char *colrelname = strVal(linitial(ref->fields));
			char *relname = rv->alias ? rv->alias->aliasname : rv->relname;
			if (pg_strcasecmp(relname, colrelname) != 0)
				continue;
		}

		if ((list_length(ref->fields) == 1) && !onestream)
			ereport(ERROR,
					(errcode(ERRCODE_AMBIGUOUS_COLUMN),
					 errmsg("column reference is ambiguous"),
					 parser_errposition(context->pstate, ref->location)));

		colname = FigureColname((Node *) ref);
<<<<<<< HEAD
=======

		/* Dedup */
		foreach (lc, attrs)
		{
			Form_pg_attribute attr = (Form_pg_attribute) lfirst(lc);
			if (pg_strcasecmp(colname, NameStr(attr->attname)) == 0)
			{
				alreadyExists = true;
				break;
			}
		}
>>>>>>> d5f950d2

		if (alreadyExists)
			continue;

		if (pg_strcasecmp(colname, ARRIVAL_TIMESTAMP) == 0)
				sawArrivalTime = true;

		oid = LookupTypeNameOid(NULL, tc->typeName, false);
		attr = (Form_pg_attribute) palloc(sizeof(FormData_pg_attribute));
		attr->attnum = attnum++;
		attr->atttypid = oid;

		namestrcpy(&attr->attname, colname);
		attrs = lappend(attrs, attr);
	}

	if (!sawArrivalTime)
	{
		Oid oid = LookupTypeNameOid(NULL, makeTypeName("timestamptz"), false);
		Form_pg_attribute attr = (Form_pg_attribute) palloc(sizeof(FormData_pg_attribute));
		attr->attnum = attnum++;
		attr->atttypid = oid;
		namestrcpy(&attr->attname, ARRIVAL_TIMESTAMP);
		attrs = lappend(attrs, attr);
	}

	attrsArray = (Form_pg_attribute *) palloc(list_length(attrs) * sizeof(Form_pg_attribute));
	i = 0;

	foreach(lc, attrs)
	{
		attrsArray[i] = (Form_pg_attribute) lfirst(lc);
		i++;
	}

	qsort(attrsArray, list_length(attrs), sizeof(Form_pg_attribute), &compare_attrs);

	tupdesc = CreateTemplateTupleDesc(list_length(attrs), false);

	for (i = 0; i < list_length(attrs); i++)
	{
		Form_pg_attribute attr = attrsArray[i];

		/* PipelineDB XXX: should we be able to handle non-zero dimensions here? */
		TupleDescInitEntry(tupdesc, attr->attnum, NameStr(attr->attname),
				attr->atttypid, InvalidOid, 0);
	}

	pfree(attrsArray);
	desc->desc = tupdesc;

	return (Node *) desc;
}

/*
 * replace_stream_rangevar_with_streamdesc
 *
 * Doing this as early as possible simplifies the rest of the analyze path.
 */
static Node*
replace_stream_rangevar_with_streamdesc(Node *node, CQAnalyzeContext *context)
{
	if (IsA(node, RangeVar))
	{
		ListCell *lc;
		foreach(lc, context->streams)
		{
			RangeVar *rv = (RangeVar *) lfirst(lc);
			if (equal(rv, node))
				return make_streamdesc(rv, context);
		}

		/* not a stream */
		return node;
	}
	else if (IsA(node, JoinExpr))
	{
		JoinExpr *join = (JoinExpr *) node;
		join->larg = replace_stream_rangevar_with_streamdesc(join->larg, context);
		join->rarg = replace_stream_rangevar_with_streamdesc(join->rarg, context);

		return (Node *) join;
	}
	else
	{
		return node;
	}
}

/*
<<<<<<< HEAD
 * CollectFuncs
 */
bool
CollectFuncs(Node *node, CQAnalyzeContext *context)
{
	if (node == NULL)
		return false;

	if (IsA(node, FuncCall))
		context->funcCalls = lappend(context->funcCalls, node);

	return raw_expression_tree_walker(node, CollectFuncs, (void *) context);
}

/*
 * AnalyzeContinuousSelectStmt
=======
 * AnalyzeAndValidateContinuousSelectStmt
>>>>>>> d5f950d2
 *
 * This is mainly to prepare a CV SELECT's FROM clause, which may involve streams
 */
void
AnalyzeAndValidateContinuousSelectStmt(ParseState *pstate, SelectStmt **topselect)
{
	CQAnalyzeContext context;
	SelectStmt *stmt = *topselect;
	ListCell *lc;
	List *newfrom = NIL;

	InitializeCQAnalyzeContext(stmt, pstate, &context);

	if (list_length(stmt->sortClause) > 0)
	{
		SortBy *sortby = (SortBy *) linitial(stmt->sortClause);
		ereport(ERROR,
				(errcode(ERRCODE_SYNTAX_ERROR),
						errmsg("continuous queries don't support ORDER BY"),
						parser_errposition(pstate, sortby->location)));
	}

	/* make sure that we can infer types for every column that appears anywhere in the statement */
	associate_types_to_colrefs((Node *) stmt, &context);

	/* now indicate which relations are actually streams */
	add_streams((Node *) stmt->fromClause, &context);

	foreach(lc, context.cols)
	{
		ListCell *tlc;
		ColumnRef *cref = lfirst(lc);
		bool needsType = true;
		bool hasType = false;
		bool matchesResTarget = false;
		char *colName = FigureColname((Node *) cref);

		/*
		 * arrival_timestamp doesn't require an explicit TypeCast
		 */
		if (pg_strcasecmp(colName, ARRIVAL_TIMESTAMP) == 0)
			continue;

		/*
		 * Ensure that we have no '*' for a stream or relation target.
		 *
		 * We can't SELECT * from streams because we don't know the schema of
		 * streams ahead of time.
		 *
		 * XXX(usmanm): What if we have created a stream using the CREATE STREAM
		 * syntax? We should probably allow wildcards for such streams.
		 *
		 * XXX(usmanm): The decision to disallow wildcards for relations was taken
		 * because relations can be ALTERed in the future which would require us to
		 * ALTER the CQ's underlying materialization table and the VIEW. This can probably
		 * be accomplished by triggers, but lets just punt on this for now.
		 */
		if (IsA(lfirst(cref->fields->tail), A_Star))
		{
			ereport(ERROR,
					(errcode(ERRCODE_AMBIGUOUS_COLUMN),
					 errmsg("can't select %s", NameListToString(cref->fields)),
					 errhint("Explicitly state the fields you want to select"),
					 parser_errposition(pstate, cref->location)));
		}

		/*
		 * If the ColumnRef is for a relation, we don't need any explicit
		 * TypeCast.
		 */
		if (list_length(cref->fields) == 2)
		{
			char *colRelname = strVal(linitial(cref->fields));
			needsType = false;

			foreach(tlc, context.streams)
			{
				RangeVar *rv = (RangeVar *) lfirst(tlc);
				char *streamName = rv->alias ? rv->alias->aliasname : rv->relname;

				if (strcmp(colRelname, streamName) == 0)
				{
					needsType = true;
					break;
				}
			}

			if (!needsType)
				continue;
		}

		/* Do we have a TypeCast for this ColumnRef? */
		foreach(tlc, context.types)
		{
			TypeCast *tc = (TypeCast *) lfirst(tlc);
			if (equal(tc->arg, cref))
			{
				hasType = true;
				break;
			}
		}

		if (hasType)
			continue;

		/*
		 * If the ColumnRef refers to a named ResTarget then it doesn't need an explicit type.
		 *
		 * This doesn't work in cases where a ResTarget contains the ColumnRef
		 * being checked against. For example:
		 *
		 *   SELECT date_trunc('hour', x) AS x FROM stream
		 *   SELECT substring(y::text, 1, 2) as x, substring(x, 1, 2) FROM stream
		 *
		 * In both these examples we need an explicit TypeCast for `x`.
		 */
		needsType = false;

		foreach(tlc, context.targets)
		{
			ResTarget *rt = (ResTarget *) lfirst(tlc);
			if (ContainsColumnRef((Node *) rt, cref))
			{
				needsType = true;
				break;
			}

			if (rt->name != NULL && strcmp(strVal(linitial(cref->fields)), rt->name) == 0)
			{
				matchesResTarget = true;
			}
		}

		if (matchesResTarget && !needsType)
			continue;

		needsType = needsType || !matchesResTarget;

		if (needsType && !hasType)
		{
			ereport(ERROR,
					(errcode(ERRCODE_AMBIGUOUS_COLUMN),
					 errmsg("column reference \"%s\" has an ambiguous type", NameListToString(cref->fields)),
					 errhint("Explicitly cast to the desired type. For example, %s::integer.", NameListToString(cref->fields)),
					 parser_errposition(pstate, cref->location)));
		}
	}

	foreach(lc, stmt->fromClause)
	{
		Node *n = (Node *) lfirst(lc);
		Node *newnode = replace_stream_rangevar_with_streamdesc(n, &context);

		newfrom = lappend(newfrom, newnode);
	}

	stmt->fromClause = newfrom;

	ValidateSlidingWindowExpr(stmt, &context);

	ValidateWindows(stmt, &context);
}

/*
 * TransformStreamEntry
 *
 * Transform a StreamDesc to a RangeTblEntry
 */
RangeTblEntry *
TransformStreamEntry(ParseState *pstate, StreamDesc *stream)
{
	RangeVar *relation = stream->name;
	RangeTblEntry *rte = makeNode(RangeTblEntry);
	char *refname = relation->alias ? relation->alias->aliasname : relation->relname;

	rte->rtekind = RTE_RELATION;
	rte->alias = relation->alias;
	rte->inFromCl = true;
	rte->requiredPerms = ACL_SELECT;
	rte->checkAsUser = InvalidOid;		/* not set-uid by default, either */
	rte->selectedCols = NULL;
	rte->modifiedCols = NULL;
	rte->relname = refname;

	rte->eref = makeAlias(refname, NIL);
	rte->streamdesc = stream;

	if (pstate != NULL)
		pstate->p_rtable = lappend(pstate->p_rtable, rte);

	return rte;
}<|MERGE_RESOLUTION|>--- conflicted
+++ resolved
@@ -449,6 +449,202 @@
 }
 
 /*
+ * HoistNode
+ */
+Node *
+HoistNode(SelectStmt *stmt, Node *node, CQAnalyzeContext *context)
+{
+	ResTarget *res;
+
+	if (IsAColumnRef(node) && IsColumnRefInTargetList(stmt, node))
+		return node;
+
+	res = CreateUniqueResTargetForNode(node, context);
+	stmt->targetList = lappend(stmt->targetList, res);
+
+	return (Node *) CreateColumnRefFromResTarget(res);
+}
+
+/*
+ * GetSelectStmtForCQWorker
+ *
+ * Get the SelectStmt that should be executed by the
+ * CQ worker on micro-batches.
+ *
+ * The targetList of this SelectStmt is also used to determine
+ * the columns that must be created in the CQ's underlying
+ * materialization table.
+ */
+SelectStmt *
+GetSelectStmtForCQWorker(SelectStmt *stmt, SelectStmt **viewstmtptr)
+{
+	CQAnalyzeContext context;
+	SelectStmt *viewstmt;
+	SelectStmt *workerstmt;
+	List *workerGroups;
+	List *workerTargetList;
+	bool isSlidingWindow;
+	bool doesViewAggregate;
+	int origNumTargets;
+	int origNumGroups;
+	int i;
+	ListCell *lc;
+
+	InitializeCQAnalyzeContext(stmt, NULL, &context);
+	associate_types_to_colrefs((Node *) stmt, &context);
+	type_cast_all_column_refs((Node *) stmt, &context);
+
+	workerstmt = (SelectStmt *) copyObject(stmt);
+	viewstmt = (SelectStmt *) makeNode(SelectStmt);
+	viewstmt->targetList = NIL;
+	viewstmt->groupClause = NIL;
+
+	origNumTargets = list_length(workerstmt->targetList);
+	origNumGroups = list_length(workerstmt->groupClause);
+
+	isSlidingWindow = IsSlidingWindowSelectStmt(workerstmt);
+	doesViewAggregate = DoesViewAggregate(workerstmt, &context);
+
+	/*
+	 * Check to see if we need to project any expressions/columns
+	 * so that we can perform the necessary windowing functionality.
+	 */
+	if (isSlidingWindow || doesViewAggregate)
+		AddProjectionsAndGroupBysForWindows(workerstmt, viewstmt, doesViewAggregate, &context);
+
+	/*
+	 * Rewrite the groupClause and project any group expressions that
+	 * are not already in the targetList.
+	 */
+	workerGroups = NIL;
+	for (i = 0; i < origNumGroups; i++)
+	{
+		Node *node = (Node *) list_nth(workerstmt->groupClause, i);
+		node = HoistNode(workerstmt, node, &context);
+
+		workerGroups = lappend(workerGroups, node);
+		if(doesViewAggregate)
+			viewstmt->groupClause = lappend(viewstmt->groupClause, node);
+	}
+
+	for (; i < list_length(workerstmt->groupClause); i++)
+		workerGroups = lappend(workerGroups, list_nth(workerstmt->groupClause, i));
+
+	workerstmt->groupClause = workerGroups;
+
+	/*
+	 * Hoist aggregates out of expressions for workers.
+	 */
+	workerTargetList = NIL;
+	for (i = 0; i < origNumTargets; i++)
+	{
+		ResTarget *res = (ResTarget *) list_nth(workerstmt->targetList, i);
+		FuncCall *agg;
+		ListCell *agglc;
+
+		/*
+		 * Any ResTarget with a ResTarget as a val should be ignore for the worker
+		 * stmt and the val should be taken for the view stmt.
+		 */
+		if (IsA(res->val, ResTarget))
+		{
+			viewstmt->targetList = lappend(viewstmt->targetList, res->val);
+			continue;
+		}
+
+		context.funcCalls = NIL;
+		CollectAggFuncs(res->val, &context);
+
+		if (list_length(context.funcCalls) == 0)
+		{
+			workerTargetList = lappend(workerTargetList, res);
+			add_res_target_to_view(viewstmt,
+					CreateResTargetForNode((Node *) CreateColumnRefFromResTarget(res)));
+			continue;
+		}
+
+		agg = (FuncCall *) linitial(context.funcCalls);
+
+		/* No need to rewrite top level agg funcs */
+		if (equal(res->val, agg))
+		{
+			Assert(list_length(context.funcCalls) == 1);
+
+			workerTargetList = lappend(workerTargetList, copyObject(res));
+			TransformAggNodeForCQView(viewstmt, res->val, res, doesViewAggregate);
+
+			add_res_target_to_view(viewstmt, res);
+
+			continue;
+		}
+
+		/*
+		 * Hoist each agg function call into a new hidden column
+		 * and reference that hidden column in the expression which
+		 * is evaluated by the view.
+		 */
+		foreach(agglc, context.funcCalls)
+		{
+			Node *node = (Node *) lfirst(agglc);
+			ResTarget *aggres = CreateUniqueResTargetForNode(node, &context);
+			workerTargetList = lappend(workerTargetList, aggres);
+
+			TransformAggNodeForCQView(viewstmt, node, aggres, doesViewAggregate);
+		}
+
+		add_res_target_to_view(viewstmt, res);
+	}
+
+	for (; i < list_length(workerstmt->targetList); i++)
+		workerTargetList = lappend(workerTargetList, list_nth(workerstmt->targetList, i));
+
+	/*
+	 * Any WINDOWing cruft should be removed from the worker statement
+	 * and only left in the view stmt.
+	 */
+	workerstmt->targetList = NIL;
+	foreach(lc, workerTargetList)
+	{
+		ResTarget *res = (ResTarget *) copyObject(lfirst(lc));
+
+		if (IsA(res->val, FuncCall))
+		{
+			FuncCall *fcall = (FuncCall *) res->val;
+			fcall->over = NULL;
+		}
+
+		workerstmt->targetList = lappend(workerstmt->targetList, res);
+	}
+
+	viewstmt->windowClause = workerstmt->windowClause;
+	workerstmt->windowClause = NIL;
+
+
+	if (viewstmtptr != NULL)
+		*viewstmtptr = viewstmt;
+
+	return workerstmt;
+}
+
+/*
+ * GetSelectStmtForCQCombiner
+ */
+SelectStmt *
+GetSelectStmtForCQCombiner(SelectStmt *stmt)
+{
+	stmt = GetSelectStmtForCQWorker(stmt, NULL);
+
+	/*
+	 * Combiner shouldn't have to check for the
+	 * whereClause conditionals. The worker has already
+	 * done that.
+	 */
+	stmt->whereClause = NULL;
+
+	return stmt;
+}
+
+/*
  * associate_types_to_colrefs
  *
  * Walk the parse tree and associate a single type with each inferred column
@@ -493,255 +689,6 @@
 	return raw_expression_tree_walker(node, associate_types_to_colrefs, (void *) context);
 }
 
-/*
- * HoistNode
- */
-Node *
-HoistNode(SelectStmt *stmt, Node *node, CQAnalyzeContext *context)
-{
-	ResTarget *res;
-
-	if (IsAColumnRef(node) && IsColumnRefInTargetList(stmt, node))
-		return node;
-
-	res = CreateUniqueResTargetForNode(node, context);
-	stmt->targetList = lappend(stmt->targetList, res);
-
-	return (Node *) CreateColumnRefFromResTarget(res);
-}
-
-/*
- * GetSelectStmtForCQWorker
- *
- * Get the SelectStmt that should be executed by the
- * CQ worker on micro-batches.
- *
- * The targetList of this SelectStmt is also used to determine
- * the columns that must be created in the CQ's underlying
- * materialization table.
- */
-SelectStmt *
-GetSelectStmtForCQWorker(SelectStmt *stmt, SelectStmt **viewstmtptr)
-{
-	CQAnalyzeContext context;
-	SelectStmt *viewstmt;
-	SelectStmt *workerstmt;
-	List *workerGroups;
-	List *workerTargetList;
-	bool isSlidingWindow;
-	bool doesViewAggregate;
-	int origNumTargets;
-	int origNumGroups;
-	int i;
-	ListCell *lc;
-
-	workerstmt = (SelectStmt *) copyObject(stmt);
-
-<<<<<<< HEAD
-	viewstmt = (SelectStmt *) makeNode(SelectStmt);
-	viewstmt->targetList = NIL;
-	viewstmt->groupClause = NIL;
-=======
-	InitializeCQAnalyzeContext(stmt, NULL, &context);
-	associate_types_to_colrefs((Node *) stmt, &context);
-	type_cast_all_column_refs((Node *) stmt, &context);
->>>>>>> d5f950d2
-
-	InitializeCQAnalyzeContext(workerstmt, NULL, &context);
-	associate_types_to_colrefs(workerstmt, &context);
-
-	origNumTargets = list_length(workerstmt->targetList);
-	origNumGroups = list_length(workerstmt->groupClause);
-
-	isSlidingWindow = IsSlidingWindowSelectStmt(workerstmt);
-	doesViewAggregate = DoesViewAggregate(workerstmt, &context);
-
-	/*
-	 * Check to see if we need to project any expressions/columns
-	 * so that we can perform the necessary windowing functionality.
-	 */
-	if (isSlidingWindow || doesViewAggregate)
-		AddProjectionsAndGroupBysForWindows(workerstmt, viewstmt, doesViewAggregate, &context);
-
-	/*
-	 * Rewrite the groupClause and project any group expressions that
-	 * are not already in the targetList.
-	 */
-	workerGroups = NIL;
-	for (i = 0; i < origNumGroups; i++)
-	{
-		Node *node = (Node *) list_nth(workerstmt->groupClause, i);
-		node = HoistNode(workerstmt, node, &context);
-
-		workerGroups = lappend(workerGroups, node);
-		if(doesViewAggregate)
-			viewstmt->groupClause = lappend(viewstmt->groupClause, node);
-	}
-
-	for (; i < list_length(workerstmt->groupClause); i++)
-		workerGroups = lappend(workerGroups, list_nth(workerstmt->groupClause, i));
-
-	workerstmt->groupClause = workerGroups;
-
-	/*
-	 * Hoist aggregates out of expressions for workers.
-	 */
-	workerTargetList = NIL;
-	for (i = 0; i < origNumTargets; i++)
-	{
-		ResTarget *res = (ResTarget *) list_nth(workerstmt->targetList, i);
-		FuncCall *agg;
-		ListCell *agglc;
-
-		/*
-		 * Any ResTarget with a ResTarget as a val should be ignore for the worker
-		 * stmt and the val should be taken for the view stmt.
-		 */
-		if (IsA(res->val, ResTarget))
-		{
-			viewstmt->targetList = lappend(viewstmt->targetList, res->val);
-			continue;
-		}
-
-		context.funcCalls = NIL;
-		CollectAggFuncs(res->val, &context);
-
-		if (list_length(context.funcCalls) == 0)
-		{
-			workerTargetList = lappend(workerTargetList, res);
-			add_res_target_to_view(viewstmt,
-					CreateResTargetForNode((Node *) CreateColumnRefFromResTarget(res)));
-			continue;
-		}
-
-		agg = (FuncCall *) linitial(context.funcCalls);
-
-		/* No need to rewrite top level agg funcs */
-		if (equal(res->val, agg))
-		{
-			Assert(list_length(context.funcCalls) == 1);
-
-			workerTargetList = lappend(workerTargetList, copyObject(res));
-			TransformAggNodeForCQView(viewstmt, res->val, res, doesViewAggregate);
-
-			add_res_target_to_view(viewstmt, res);
-
-			continue;
-		}
-
-		/*
-		 * Hoist each agg function call into a new hidden column
-		 * and reference that hidden column in the expression which
-		 * is evaluated by the view.
-		 */
-		foreach(agglc, context.funcCalls)
-		{
-			Node *node = (Node *) lfirst(agglc);
-			ResTarget *aggres = CreateUniqueResTargetForNode(node, &context);
-			workerTargetList = lappend(workerTargetList, aggres);
-
-			TransformAggNodeForCQView(viewstmt, node, aggres, doesViewAggregate);
-		}
-
-		add_res_target_to_view(viewstmt, res);
-	}
-
-	for (; i < list_length(workerstmt->targetList); i++)
-		workerTargetList = lappend(workerTargetList, list_nth(workerstmt->targetList, i));
-
-	/*
-	 * Any WINDOWing cruft should be removed from the worker statement
-	 * and only left in the view stmt.
-	 */
-	workerstmt->targetList = NIL;
-	foreach(lc, workerTargetList)
-	{
-		ResTarget *res = (ResTarget *) copyObject(lfirst(lc));
-
-		if (IsA(res->val, FuncCall))
-		{
-			FuncCall *fcall = (FuncCall *) res->val;
-			fcall->over = NULL;
-		}
-
-		workerstmt->targetList = lappend(workerstmt->targetList, res);
-	}
-
-	viewstmt->windowClause = workerstmt->windowClause;
-	workerstmt->windowClause = NIL;
-
-
-	if (viewstmtptr != NULL)
-		*viewstmtptr = viewstmt;
-
-	return workerstmt;
-}
-
-/*
- * GetSelectStmtForCQCombiner
- */
-SelectStmt *
-GetSelectStmtForCQCombiner(SelectStmt *stmt)
-{
-	stmt = GetSelectStmtForCQWorker(stmt, NULL);
-
-	/*
-	 * Combiner shouldn't have to check for the
-	 * whereClause conditionals. The worker has already
-	 * done that.
-	 */
-	stmt->whereClause = NULL;
-
-	return stmt;
-}
-
-/*
-<<<<<<< HEAD
-=======
- * find_colref_types
- *
- * Walk the parse tree and associate a single type with each inferred column
- */
-static bool
-associate_types_to_colrefs(Node *node, CQAnalyzeContext *context)
-{
-	if (node == NULL)
-		return false;
-
-	if (IsA(node, TypeCast))
-	{
-		TypeCast *tc = (TypeCast *) node;
-		if (IsA(tc->arg, ColumnRef))
-		{
-			ListCell* lc;
-			foreach(lc, context->types)
-			{
-				TypeCast *t = (TypeCast *) lfirst(lc);
-				if (equal(tc->arg, t->arg) && !equal(tc, t))
-				{
-					/* a column can only be assigned one type */
-					ColumnRef *cr = (ColumnRef *) tc->arg;
-					ereport(ERROR,
-							(errcode(ERRCODE_SYNTAX_ERROR),
-									errmsg("column has an ambiguous type because of a conflicting previous type cast"),
-									parser_errposition(context->pstate, cr->location)));
-				}
-			}
-			context->types = lappend(context->types, tc);
-		}
-	}
-	else if (IsA(node, ColumnRef))
-	{
-		context->cols = lappend(context->cols, (ColumnRef *) node);
-	}
-	else if (IsA(node, ResTarget))
-	{
-		context->targets = lappend(context->targets, (ResTarget *) node);
-	}
-
-	return raw_expression_tree_walker(node, associate_types_to_colrefs, (void *) context);
-}
-
 static TypeCast *
 find_type_cast(ColumnRef *cref, CQAnalyzeContext *context)
 {
@@ -826,7 +773,6 @@
 }
 
 /*
->>>>>>> d5f950d2
  * add_streams
  *
  * Figure out which relations are streams that we'll need to infer types for
@@ -908,8 +854,6 @@
 					 parser_errposition(context->pstate, ref->location)));
 
 		colname = FigureColname((Node *) ref);
-<<<<<<< HEAD
-=======
 
 		/* Dedup */
 		foreach (lc, attrs)
@@ -921,7 +865,6 @@
 				break;
 			}
 		}
->>>>>>> d5f950d2
 
 		if (alreadyExists)
 			continue;
@@ -1012,7 +955,6 @@
 }
 
 /*
-<<<<<<< HEAD
  * CollectFuncs
  */
 bool
@@ -1028,10 +970,7 @@
 }
 
 /*
- * AnalyzeContinuousSelectStmt
-=======
  * AnalyzeAndValidateContinuousSelectStmt
->>>>>>> d5f950d2
  *
  * This is mainly to prepare a CV SELECT's FROM clause, which may involve streams
  */
