--- conflicted
+++ resolved
@@ -14,10 +14,6 @@
 
 OBJS = combiner.o combinerReceiver.o cqanalyze.o cqplan.o cqproc.o cqwindow.o \
 			 stream.o tuplebuf.o worker.o cqmatrel.o cqvacuum.o tdigest.o \
-<<<<<<< HEAD
-			 miscutils.o bloom.o hll.o cmsketch.o cqparse.o
-=======
-			 miscutils.o bloom.o hll.o cmsketch.o gcs.o
->>>>>>> 8f4753e9
+			 miscutils.o bloom.o hll.o cmsketch.o gcs.o cqparse.o
 
 include $(top_srcdir)/src/backend/common.mk