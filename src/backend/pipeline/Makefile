--- conflicted
+++ resolved
@@ -17,10 +17,6 @@
 OBJS = combinerReceiver.o cont_plan.o tuplebuf.o update.o stream.o \
 			 cqmatrel.o sw_vacuum.o tdigest.o miscutils.o bloom.o hll.o cmsketch.o \
 			 cont_analyze.o cont_scheduler.o cont_worker.o cont_combiner.o \
-<<<<<<< HEAD
-			 groupcache.o streamReceiver.o tuplebuf.o update.o cont_adhoc.o
-=======
 			 groupcache.o streamReceiver.o fss.o
->>>>>>> 8c1c025a
 
 include $(top_srcdir)/src/backend/common.mk