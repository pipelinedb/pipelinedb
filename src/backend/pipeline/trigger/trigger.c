/*-------------------------------------------------------------------------
 *
 * trigger.c
 *	  Functionality for continuous triggers
 *
 * Copyright (c) 2013-2015, PipelineDB
 *
 *-------------------------------------------------------------------------
 */
#include "postgres.h"
#include "access/xact.h"
#include "pipeline/trigger/alert_server.h"
#include "pipeline/trigger/batching.h"
#include "catalog/pipeline_query.h"
#include "commands/trigger.h"
#include "executor/tstoreReceiver.h"
#include "miscadmin.h"
#include "nodes/makefuncs.h"
#include "optimizer/clauses.h"
#include "parser/parse_oper.h"
#include "pipeline/cont_analyze.h"
#include "pipeline/cont_plan.h"
#include "rewrite/rewriteManip.h"
#include "pipeline/trigger/sliding_window.h"
#include "pipeline/trigger/trigger.h"
#include "pipeline/trigger/tuple_formatter.h"
#include "utils/builtins.h"
#include "utils/inval.h"
#include "utils/lsyscache.h"
#include "utils/memutils.h"
#include "utils/snapmgr.h"
#include "utils/syscache.h"
#include "pipeline/trigger/wal.h"
#include "pipeline/trigger/util.h"
#include "storage/ipc.h"
#include "executor/executor.h"
#include "catalog/pg_database.h"
#include "catalog/pipeline_database.h"
#include "pipeline/cont_scheduler.h"
#include "pipeline/trigger/triggerfuncs.h"
#include "catalog/pg_trigger.h"

<<<<<<< HEAD
=======
/* guc */
int alert_socket_mem;
bool continuous_triggers_enabled;

>>>>>>> 36c35686
#define TRIGGER_CACHE_CLEANUP_INTERVAL 1 * 1000 /* 10s */

AlertServer *MyAlertServer = NULL;

volatile int got_sighup = 0;
volatile int got_sigterm = 0;

static void
sighup_handle(int action)
{
	got_sighup = 1;
}

static void
sigterm_handle(int action)
{
	got_sigterm = 1;
}

static void
ResetTriggerCacheEntry(TriggerProcessState *state, TriggerCacheEntry *entry);

static void
trigger_cache_cleanup(TriggerProcessState *state)
{
	ListCell *lc;
	TriggerCacheEntry *entry;
	List *to_del = NIL;
	TimestampTz cur_time = GetCurrentTimestamp();
	HASH_SEQ_STATUS seq;

	if (!TimestampDifferenceExceeds(state->last_trigger_cache_cleanup,
			cur_time, TRIGGER_CACHE_CLEANUP_INTERVAL))
		return;

	state->dirty_syscache = true;
	StartTransactionCommand();

	entry = NULL;
	hash_seq_init(&seq, state->trigger_cache);

	while ((entry = (TriggerCacheEntry*) hash_seq_search(&seq)) != NULL)
	{
		Relation rel = try_relation_open(entry->matrelid, AccessShareLock);

		if (!rel)
		{
			MemoryContext old = MemoryContextSwitchTo(state->cache_cxt);
			to_del = lappend(to_del, entry);
			MemoryContextSwitchTo(old);
		}
		else
			relation_close(rel, AccessShareLock);
	}

	CommitTransactionCommand();

	foreach(lc, to_del)
	{
		Oid relid;
		entry = lfirst(lc);
		ResetTriggerCacheEntry(state, entry);

		relid = entry->matrelid;
		hash_search(state->trigger_cache, &relid, HASH_REMOVE, NULL);
	}

	list_free(to_del);

	state->last_trigger_cache_cleanup = cur_time;
}

static void
create_trigger_cache(TriggerProcessState *state)
{
	HASHCTL ctl;

	MemSet(&ctl, 0, sizeof(HASHCTL));
	ctl.keysize = sizeof(Oid);
	ctl.entrysize = sizeof(TriggerCacheEntry);
	ctl.hash = oid_hash;
	ctl.hcxt = state->cache_cxt;

	state->trigger_cache = hash_create("RelCache", 32, &ctl,
		HASH_ELEM | HASH_FUNCTION | HASH_CONTEXT);
}

/*
 * create_trigger_process_state
 */
static TriggerProcessState *
create_trigger_process_state()
{
	TriggerProcessState *state = palloc0(sizeof(TriggerProcessState));

	state->cache_cxt = CurrentMemoryContext;
	state->check_buf = makeStringInfo();
	state->server = create_alert_server(state);
	state->last_trigger_cache_cleanup = 0;

	create_trigger_cache(state);

	return state;
}

/*
 * destroy_trigger_process_state
 */
static void
destroy_trigger_process_state(TriggerProcessState *state)
{
	/* TODO - clean up other parts */
	destroy_alert_server(state->server);
}

static void
synchronize(TriggerProcessState *state);

static void
trigger_do_periodic(TriggerProcessState *state);

/*
 * check_syscache_dirty
 */
static void
check_syscache_dirty(TriggerProcessState *state)
{
	if (state->dirty_syscache)
	{
		InvalidateSystemCaches();
		state->dirty_syscache = false;
	}
}

/*
 * trigger_main
 */
void
trigger_main()
{
	TriggerProcessState *state;
	WalStream *ws;

	CHECK_FOR_INTERRUPTS();
	alert_server_port = 7432 + MyContQueryProc->db_meta->lock_idx;

	pqsignal(SIGHUP, sighup_handle);
	pqsignal(SIGTERM, sigterm_handle);
	wal_init();

	state = create_trigger_process_state();
	Assert(MyAlertServer == NULL);

	MyAlertServer = state->server;
	ws = create_wal_stream(state);

	for (;;)
	{
		CHECK_FOR_INTERRUPTS();

		if (got_sigterm)
			break;

		check_syscache_dirty(state);
		wal_stream_read(ws, &state->dirty_syscache);

		check_syscache_dirty(state);

		if (got_sighup)
		{
			synchronize(state);
			state->dirty_syscache = true;
			got_sighup = 1;
		}

		trigger_do_periodic(state);
		process_batches(state);
		alert_server_handle(state->server);
	}

	destroy_trigger_process_state(state);
	destroy_wal_stream(ws);
	proc_exit(0);
}

static inline List *
make_sentinel()
{
	return (List *) UINTPTR_MAX;
}

static inline bool
is_sentinel(List *list)
{
	return list == (List *) UINTPTR_MAX;
}

/*
 * should_fire_trigger
 *
 * Determine if the given trigger should be fired for the given event.
 * This is a slightly modified version of trigger.c:TriggerEnabled.
 */
static bool
should_fire_trigger(TriggerCacheEntry *entry, TrigInfo *info,
		TriggerEvent event, HeapTuple oldtup, HeapTuple newtup)
{
	Trigger *trigger = info->trigger;
	EState *estate = entry->estate;
	TupleDesc tupdesc = entry->output_desc;
	ExprContext *econtext;
	TupleTableSlot *oldslot = NULL;
	TupleTableSlot *newslot = NULL;
	MemoryContext oldContext;

	if (!TRIGGER_FOR_INSERT(info->trigger->tgtype) &&
			event == TRIGGER_EVENT_INSERT)
		return false;

	if (!TRIGGER_FOR_UPDATE(info->trigger->tgtype) &&
			event == TRIGGER_EVENT_UPDATE)
		return false;

	/* Check for WHEN clause */
	if (!trigger->tgqual)
		return true;

	if (is_sentinel(info->when))
		return true;

	Assert(estate != NULL);

	/*
	 * If first time through for this WHEN expression, build expression
	 * nodetrees for it.  Keep them in the per-query memory context so
	 * they'll survive throughout the query.
	 */
	if (info->when == NIL)
	{
		Node *tgqual;

		oldContext = MemoryContextSwitchTo(estate->es_query_cxt);
		tgqual = stringToNode(trigger->tgqual);

		/* Change references to OLD and NEW to INNER_VAR and OUTER_VAR */
		ChangeVarNodes(tgqual, PRS2_OLD_VARNO, INNER_VAR, 0);
		ChangeVarNodes(tgqual, PRS2_NEW_VARNO, OUTER_VAR, 0);
		/* ExecQual wants implicit-AND form */
		tgqual = (Node *) make_ands_implicit((Expr *) tgqual);
		info->when = (List *) ExecPrepareExpr((Expr *) tgqual, estate);

		/*
		 * This happens when the expression is when(true)
		 * set when to a sentinel so we don't keep trying
		 * to make an expression
		 */

		if (!info->when)
			info->when = make_sentinel();

		MemoryContextSwitchTo(oldContext);
	}

	if (is_sentinel(info->when))
		return true;

	/*
	 * We will use the EState's per-tuple context for evaluating WHEN
	 * expressions (creating it if it's not already there).
	 */
	econtext = GetPerTupleExprContext(estate);

	/*
	 * Put OLD and NEW tuples into tupleslots for expression evaluation.
	 * These slots can be shared across the whole estate, but be careful
	 * that they have the current resultrel's tupdesc.
	 */
	if (HeapTupleIsValid(oldtup))
	{
		if (estate->es_trig_oldtup_slot == NULL)
		{
			oldContext = MemoryContextSwitchTo(estate->es_query_cxt);
			estate->es_trig_oldtup_slot = ExecInitExtraTupleSlot(estate);
			MemoryContextSwitchTo(oldContext);
		}
		oldslot = estate->es_trig_oldtup_slot;
		if (oldslot->tts_tupleDescriptor != tupdesc)
			ExecSetSlotDescriptor(oldslot, tupdesc);

		ExecStoreTuple(oldtup, oldslot, InvalidBuffer, false);
		econtext->ecxt_innertuple = oldslot;
	}

	if (HeapTupleIsValid(newtup))
	{
		if (estate->es_trig_newtup_slot == NULL)
		{
			oldContext = MemoryContextSwitchTo(estate->es_query_cxt);
			estate->es_trig_newtup_slot = ExecInitExtraTupleSlot(estate);
			MemoryContextSwitchTo(oldContext);
		}
		newslot = estate->es_trig_newtup_slot;
		if (newslot->tts_tupleDescriptor != tupdesc)
			ExecSetSlotDescriptor(newslot, tupdesc);

		ExecStoreTuple(newtup, newslot, InvalidBuffer, false);
		econtext->ecxt_outertuple = newslot;
	}

	/*
	 * Finally evaluate the expression, making the old and/or new tuples
	 * available as INNER_VAR/OUTER_VAR respectively.
	 */

	if (!ExecQual(info->when, econtext, false))
			return false;

	return true;
}

/*
 * exec_trigger_proc
 */
static void
exec_trigger_proc(TriggerData *tcontext, FmgrInfo *finfo,
		MemoryContext context)
{
	FunctionCallInfoData fcinfo;
	PgStat_FunctionCallUsage fcusage;
	MemoryContext oldContext;
	Trigger *trigger = tcontext->tg_trigger;

	/*
	 * We cache fmgr lookup info, to avoid making the lookup again on each
	 * call.
	 */
	if (finfo->fn_oid == InvalidOid)
		fmgr_info(trigger->tgfoid, finfo);

	Assert(finfo->fn_oid == trigger->tgfoid);

	/*
	 * Do the function evaluation in the per-tuple memory context, so that
	 * leaked memory will be reclaimed once per tuple. Note in particular that
	 * any new tuple created by the trigger function will live till the end of
	 * the tuple cycle.
	 */
	oldContext = MemoryContextSwitchTo(context);

	/*
	 * Call the function, passing no arguments but setting a context.
	 */
	InitFunctionCallInfoData(fcinfo, finfo, 0,
							 InvalidOid, (Node *) tcontext, NULL);

	pgstat_init_function_usage(&fcinfo, &fcusage);


//	oData(fcinfo, finfo, 0,
//			InvalidOid, (Node *) trigdata, NULL);
//
//	pgstat_init_function_usage(&fcinfo, &fcusage);
//
//	MyTriggerDepth++;
//	PG_TRY();
//	{
//		result = FunctionCallInvoke(&fcinfo);
//	}
//	PG_CATCH();


	PG_TRY();
	{
		/* Consume return value */
		FunctionCallInvoke(&fcinfo);
	}
	PG_CATCH();
	{
		EmitErrorReport();
		FlushErrorState();
	}
	PG_END_TRY();

	pgstat_end_function_usage(&fcusage, true);

	MemoryContextSwitchTo(oldContext);
}

/*
 * fire_triggers
 *
 * Fire all qualifying triggers for the given tuple
 */
void
fire_triggers(TriggerCacheEntry *entry, Relation rel,
		Relation cvrel,
		TriggerProcessChangeType action,
		HeapTuple old_tup, HeapTuple new_tup)
{
	dlist_iter iter;
	TriggerData context;

	bool free_old_tup = false;
	bool free_new_tup = false;

	int trig_action = map_trig_change_to_event(action);

	if (trig_action == TRIGGER_EVENT_DELETE)
		return;

	/* Project tuple using view plan projection if neccessary */

	if (entry->proj_inner && old_tup)
	{
		TupleTableSlot *slot;
		ExecStoreTuple(old_tup, entry->econtext->ecxt_scantuple,
					   InvalidBuffer, false);

		slot = ExecProject(entry->proj_inner, NULL);
		old_tup = ExecCopySlotTuple(slot);
		free_old_tup = true;
	}

	if (entry->proj_outer && new_tup)
	{
		TupleTableSlot *slot;
		ExecStoreTuple(new_tup, entry->econtext->ecxt_scantuple,
					   InvalidBuffer, false);
		slot = ExecProject(entry->proj_outer, NULL);
		new_tup = ExecCopySlotTuple(slot);
		free_new_tup = true;
	}

	context.type = T_TriggerData;
	context.tg_event = TRIGGER_EVENT_ROW | trig_action;
	context.tg_relation = rel;
	context.tg_newtuplebuf = InvalidBuffer;
	context.tg_trigtuplebuf = InvalidBuffer;

	if (TRIGGER_FIRED_BY_INSERT(context.tg_event))
	{
		context.tg_trigtuple = new_tup;
		context.tg_newtuple = old_tup;
	}
	else if (TRIGGER_FIRED_BY_UPDATE(context.tg_event))
	{
		context.tg_newtuple = new_tup;
		context.tg_trigtuple = old_tup;
	}

	dlist_foreach(iter, &entry->triggers)
	{
		TrigInfo *info =
			dlist_container(TrigInfo, list_node, iter.cur);

		if (!should_fire_trigger(entry, info, trig_action, old_tup, new_tup))
			continue;

		context.tg_trigger = info->trigger;

		exec_trigger_proc(&context, &info->fmgr_info,
				GetPerTupleMemoryContext(entry->estate));
	}

	if (free_new_tup)
		heap_freetuple(new_tup);

	if (free_old_tup)
		heap_freetuple(old_tup);

	ReScanExprContext(entry->econtext);
	ResetPerTupleExprContext(entry->estate);
}

/*
 * make_full_name
 *
 * Build a name with format view_name.trig_name for the trigger server
 */
static StringInfo
make_full_name(RangeVar *rv, const char *tgname)
{
	StringInfo info = makeStringInfo();
	appendStringInfo(info, "%s.%s", rv->relname, tgname);
	return info;
}

/*
 * GetMatrelOidForView
 *
 * Lookup a cv in the system catalog, and return its matrel oid if it is valid
 */
static Oid
GetMatrelOidForView(const char *name)
{
	RangeVar *rv = makeRangeVar(0, (char*) name, -1);
	Oid matrel_oid = InvalidOid;

	HeapTuple tuple = GetPipelineQueryTuple(rv);
	Form_pipeline_query row;

	if (HeapTupleIsValid(tuple))
	{
		row = (Form_pipeline_query) GETSTRUCT(tuple);
		matrel_oid = row->matrel;
		ReleaseSysCache(tuple);
	}

	return matrel_oid;
}

static Oid
get_trig_oid(TriggerProcessState *state, const char *vname, const char *tname);

/*
 * trigger_check_catalog
 *
 * To be called when the alert server can't find a matching subscription name.
 *
 * This will happen if a trigger has been created, but no data has been
 * inserted into the matrel.
 */
void
trigger_check_catalog(void *data, const char *name)
{
	Oid tgoid;
	char *last;
	char *first;
	char *saveptr;

	MemoryContext old;
	TriggerProcessState *state = (TriggerProcessState *) (data);

	old = MemoryContextSwitchTo(state->cache_cxt);

	resetStringInfo(state->check_buf);
	appendStringInfoString(state->check_buf, name);
	first = strtok_r(state->check_buf->data, ".", &saveptr);

	if (!first)
		return;

	last = strtok_r(NULL, ".", &saveptr);

	if (!last)
		return;

	StartTransactionCommand();
	tgoid = get_trig_oid(state, first, last);
	CommitTransactionCommand();

	if (tgoid != InvalidOid)
		alert_server_add(state->server, tgoid, pstrdup(name));

	MemoryContextSwitchTo(old);
}

/*
 * init_cache_entry
 */
static void
init_cache_entry(TriggerCacheEntry *entry, Relation rel)
{
	entry->cv = GetContQueryForViewId(entry->cvid);

	PushActiveSnapshot(GetTransactionSnapshot());
	entry->pstmt = GetContinuousViewOverlayPlan(entry->cv);
	PopActiveSnapshot();

	entry->estate = CreateExecutorState();
	entry->econtext = CreateStandaloneExprContext();

	entry->econtext->ecxt_scantuple =
		MakeSingleTupleTableSlot(
				CreateTupleDescCopyConstr(RelationGetDescr(rel)));

	if (!entry->is_sw)
	{
		entry->proj_inner = build_projection(
				entry->pstmt->planTree->targetlist,
				entry->estate, entry->econtext,
				RelationGetDescr(rel));

		entry->proj_outer = build_projection(
				entry->pstmt->planTree->targetlist,
				entry->estate,
				entry->econtext,
				RelationGetDescr(rel));

		entry->output_desc =
			ExecTypeFromTL(entry->pstmt->planTree->targetlist, false);

		entry->trig_func = fire_triggers;
		register_formatter(RelationGetRelid(rel), entry->output_desc);
	}
	else
	{
		init_sw(entry, rel);
	}
}

/*
 * is_trigger_in_desc
 *
 * Scan a Trig desc for a given tgoid
 */
static bool
is_trigger_in_desc(TriggerDesc *desc, Oid oid)
{
	int num = desc ? desc->numtriggers : 0;
	int i = 0;

	for (i = 0; i < num; ++i)
	{
		if (desc->triggers[i].tgoid == oid)
			return true;
	}

	return false;
}

/*
 * remove_trigger
 *
 * Remove TrigInfo from cache entry and free it, notify the alert server
 */
static void
remove_trigger(TriggerProcessState *state, TriggerCacheEntry *entry,
		TrigInfo *info)
{
	alert_server_remove(state->server, info->tgoid);

	dlist_delete(&info->list_node);
	pfree(info);
}

/*
 * add_trigger
 *
 * Add a new trigger to cache entry, notify alert server
 */
static void
add_trigger(TriggerProcessState *state, TriggerCacheEntry *entry,
		Trigger *trigger)
{
	StringInfo info;
	MemoryContext old = MemoryContextSwitchTo(state->cache_cxt);

	TrigInfo *trig_info = palloc0(sizeof(TrigInfo));

	trig_info->tgoid = trigger->tgoid;
	trig_info->trigger = CopyTrigger(trigger);

	dlist_push_tail(&entry->triggers, &trig_info->list_node);

	info = make_full_name(entry->cv_name, trigger->tgname);
	alert_server_add(state->server, trigger->tgoid, info->data);

	MemoryContextSwitchTo(old);
}

static void
do_decode_change(TriggerProcessState *state,
				 XactBatch *xact_batch,
				 Relation rel,
				 TriggerProcessChangeType action,
				 HeapTuple old_tup,
				 HeapTuple new_tup);

static TrigInfo*
find_trigger_info(TriggerCacheEntry *entry, Oid tgoid);

/*
 * diff_triggers
 *
 * Compare two trigger lists, and generate a set of add/remove trigger calls.
 */
void
diff_triggers(TriggerProcessState *state, TriggerCacheEntry *entry,
		Relation rel,
		TriggerDesc *newdesc)
{
	dlist_mutable_iter iter;
	int num_old = entry->numtriggers;
	int num_new = newdesc ? newdesc->numtriggers : 0;
	int i = 0;

	/* check removed */
	dlist_foreach_modify(iter, &entry->triggers)
	{
		TrigInfo *info =
			dlist_container(TrigInfo, list_node, iter.cur);

		if (!is_trigger_in_desc(newdesc, info->tgoid))
			remove_trigger(state, entry, info);
	}

	/* check added */
	for (i = 0; i < num_new; ++i)
	{
		Trigger *trigger = newdesc->triggers + i;

		TrigInfo *info = find_trigger_info(entry, trigger->tgoid);

		if (!info)
			add_trigger(state, entry, trigger);
	}

	/* just started */
	if (num_old == 0 && num_new != 0)
	{
		MemoryContext old;
		entry->xmin = GetTopTransactionId();
		old = MemoryContextSwitchTo(state->cache_cxt);
		init_cache_entry(entry, rel);
		MemoryContextSwitchTo(old);
	}

	/* just stopped */
	if (num_new == 0 && num_old != 0)
		ResetTriggerCacheEntry(state, entry);

	entry->numtriggers = num_new;
}

/*
 * trigger_plugin_decode_begin_txn
 */
void
trigger_plugin_decode_begin_txn(LogicalDecodingContext *ctx,
			  		  ReorderBufferTXN *txn)
{
	TriggerProcessState *state = (TriggerProcessState *)
		(ctx->output_plugin_private);

	if (!state)
		return;

	Assert(state->cur_wal_batch == NULL);
	state->cur_wal_batch =
		start_new_batch(state, "wal", txn->xid, txn->commit_time);
}

/*
 * trigger_plugin_decode_commit_txn
 */
void
trigger_plugin_decode_commit_txn(LogicalDecodingContext *ctx,
					   ReorderBufferTXN *txn,
					   XLogRecPtr commit_lsn)
{
	TriggerProcessState *state = (TriggerProcessState *)
		(ctx->output_plugin_private);

	if (!state)
		return;

	if (MyAlertServer)
		alert_server_flush(MyAlertServer);

	LogicalConfirmReceivedLocation(ctx->reader->EndRecPtr);

	Assert(state->cur_wal_batch);

	state->last_xid = state->cur_wal_batch->xmin;
	state->last_commit_time = state->cur_wal_batch->commit_time;

	state->cur_wal_batch->finished = true;
	state->cur_wal_batch = NULL;
}

/*
 * ResetTriggerCacheEntry
 */
static void
ResetTriggerCacheEntry(TriggerProcessState *state, TriggerCacheEntry *entry)
{
	/* XXX - this currently leaks */

	TriggerCacheEntry tmp;
	dlist_iter iter;

	dlist_foreach(iter, &entry->triggers)
	{
		TrigInfo *info =
			dlist_container(TrigInfo, list_node, iter.cur);

		alert_server_remove(state->server, info->tgoid);
	}

	memcpy(&tmp, entry, sizeof(TriggerCacheEntry));
	memset(entry, 0, sizeof(TriggerCacheEntry));

	entry->matrelid  =  tmp.matrelid;
	entry->cvrelid   =  tmp.cvrelid;
	entry->cvid      =  tmp.cvid;
	entry->cv_name   =  tmp.cv_name;
	entry->is_sw     =  tmp.is_sw;
	entry->is_adhoc  =  tmp.is_adhoc;
}

/*
 * GetCVInfo
 *
 * Get all relevant info about the CV from the system catalog
 */
static void
GetCVInfo(Relation matrel, TriggerCacheEntry *entry, MemoryContext cache_cxt)
{
	Relation rel;
	MemoryContext old;
	HeapTuple tup;
	Oid namespace = RelationGetNamespace(matrel);
	Form_pipeline_query row;
	RangeVar *cv;

	Assert(OidIsValid(namespace));

	tup = SearchSysCache2(PIPELINEQUERYNAMESPACEMATREL,
			ObjectIdGetDatum(namespace),
			RelationGetRelid(matrel));

	if (!HeapTupleIsValid(tup))
		return;

	row = (Form_pipeline_query) GETSTRUCT(tup);

	cv = makeRangeVar(get_namespace_name(namespace),
			pstrdup(NameStr(row->name)), -1);

	rel = heap_openrv(cv, AccessShareLock);
	entry->cvrelid = RelationGetRelid(rel);
	entry->cvid = row->id;

	old = MemoryContextSwitchTo(cache_cxt);

	entry->cv_name = makeRangeVar(get_namespace_name(namespace),
			pstrdup(NameStr(row->name)), -1);

	MemoryContextSwitchTo(old);

	entry->is_sw = row->gc;
	entry->is_adhoc = row->adhoc;

	heap_close(rel, AccessShareLock);
	ReleaseSysCache(tup);
}

/*
 * synchronize
 *
 * Create a sync batch, and scan the pipeline_query system catalog for CQs.
 * Call do_decode_change for each one.
 *
 * This will have the effect of adding a bunch of empty changelists for each rel
 * to a batch.
 *
 * process_batches will subsequently pick up this batch and
 * run diff_triggers on it etc
 */
static void
do_synchronize(TriggerProcessState *state)
{
	HeapTuple tup;
	XactBatch *batch = start_new_batch(state, "sync", GetTopTransactionId(),
			GetCurrentTimestamp());

	RangeVar *rv = makeRangeVar(NULL, "pipeline_query", 0);
	Relation prel = heap_openrv(rv, AccessShareLock);

	HeapScanDesc scan = heap_beginscan(prel, GetTransactionSnapshot(), 0, NULL);

	while ((tup = heap_getnext(scan, ForwardScanDirection)) != NULL)
	{
		Form_pipeline_query row = (Form_pipeline_query) GETSTRUCT(tup);
		Oid relid = row->matrel;

		Relation rel = heap_open(relid, AccessShareLock);

		do_decode_change(state, batch, rel, TRIGGER_PROCESS_CHANGE_NOOP,
				NULL, NULL);

		heap_close(rel, AccessShareLock);
	}

	heap_endscan(scan);
	heap_close(prel, NoLock);

	batch->finished = true;
}

/*
 * synchronize
 *
 * Create a sync batch inside a transaction.
 * (This is done in response to a HUP).
 *
 * The main use of this is to ensure internal state is synchronized before
 * any inserts or updates are seen.
 */
static void
synchronize(TriggerProcessState *state)
{
	StartTransactionCommand();
	do_synchronize(state);
	CommitTransactionCommand();
}

/*
 * do_decode_change
 *
 * Add a change (action, old_tup, new_tup) to a relation to a batch.
 *
 * Some basic book keeping of TriggerCacheEntry is performed here,
 * and also some simple filtering.
 *
 * We ignore changes to non CV matrels, and drop any changes that occur before
 * the batch processor has noticed triggers on a CV. entry->numtriggers is
 * used to track that state.
 */
static void
do_decode_change(TriggerProcessState *state,
				 XactBatch *xact_batch,
				 Relation rel,
				 TriggerProcessChangeType action,
				 HeapTuple old_tup,
				 HeapTuple new_tup)
{
	ChangeList *cl;
	TriggerCacheEntry *entry;
	Oid	relid;
	bool found;

	relid = RelationGetRelid(rel);

	entry = hash_search(state->trigger_cache, &relid,
				HASH_ENTER, &found);

	if (!found)
	{
		memset(entry, 0, sizeof(TriggerCacheEntry));
		entry->matrelid = relid;
		GetCVInfo(rel, entry, state->cache_cxt);
	}

	if (entry->cvrelid == InvalidOid || entry->is_adhoc)
		return;

	/* This next line is important, because we *do* want to pass empty
	 * changelists to the batch processor so that it can notice new triggers
	 * etc */

	cl = get_changelist(state, xact_batch, relid);

	if (action == TRIGGER_PROCESS_CHANGE_DELETE ||
	 	action == TRIGGER_PROCESS_CHANGE_NOOP)
		return;

	if (!entry->numtriggers)
		return;

	add_change(state, cl, action, old_tup, new_tup);
}

/*
 * trigger_plugin_decode_change
 *
 * Translate a WAL change into our internal format and call
 * do_decode_change
 */
void
trigger_plugin_decode_change(LogicalDecodingContext *ctx,
				   ReorderBufferTXN *txn, Relation rel,
				   ReorderBufferChange *change)
{
	HeapTuple old_tup;
	HeapTuple new_tup;

	TriggerProcessState *state = (TriggerProcessState *)
		(ctx->output_plugin_private);

	if (!state)
		return;

	old_tup = change->data.tp.oldtuple ?
		&change->data.tp.oldtuple->tuple : NULL;

	new_tup = change->data.tp.newtuple ?
		&change->data.tp.newtuple->tuple : NULL;

	do_decode_change(state, state->cur_wal_batch, rel,
					 map_rb_change_to_trig(change->action),
					 old_tup, new_tup);
}

static void
ResetTriggerCacheEntry(TriggerProcessState *state, TriggerCacheEntry *entry);

/*
 * trigger_do_periodic
 */
static void
trigger_do_periodic(TriggerProcessState *state)
{
	trigger_cache_cleanup(state);
	sw_vacuum(state);
}

static void
synchronize(TriggerProcessState *state);

/*
 * The remaining functions are in support of trigger_check_catalog, which is
 * needed by the alert server in the edge case of trying to
 * subscribe to a trigger that exists, but where no WAL changes have been
 * seen yet.
 */

/*
 * find_trigger_info
 *
 * Find TrigInfo in cache entry with matching tgoid
 */
static TrigInfo*
find_trigger_info(TriggerCacheEntry *entry, Oid tgoid)
{
	dlist_iter iter;

	dlist_foreach(iter, &entry->triggers)
	{
		TrigInfo *info =
			dlist_container(TrigInfo, list_node, iter.cur);

		if (info->tgoid == tgoid)
			return info;
	}

	return NULL;
}

/*
 * get_trig_oid_from_cvrel
 *
 * Find oid of Trigger on a CV with a given name
 */
static Oid
get_trig_oid_from_cvrel(Relation cvrel, const char *tname)
{
	TriggerDesc *desc = cvrel->trigdesc;
	int i = 0;

	for (i = 0; i < desc->numtriggers; ++i)
	{
		Trigger *trigger = &desc->triggers[i];

		if (strcmp(trigger->tgname, tname) == 0)
			return trigger->tgoid;
	}

	return InvalidOid;
}

/*
 * get_trig_oid_from_matrel
 *
 * Given an open matrel, determine if it is a CV, and find the oid
 * of a trigger (on the cv rel) with the given name.
 */
static Oid
get_trig_oid_from_matrel(Relation matrel, const char *tname)
{
	Relation rel;
	HeapTuple tup;
	Oid namespace = RelationGetNamespace(matrel);
	Form_pipeline_query row;
	RangeVar *cv;
	Oid tgoid = InvalidOid;

	Assert(OidIsValid(namespace));

	tup = SearchSysCache2(PIPELINEQUERYNAMESPACEMATREL,
			ObjectIdGetDatum(namespace),
			RelationGetRelid(matrel));

	if (!HeapTupleIsValid(tup))
		return InvalidOid;

	row = (Form_pipeline_query) GETSTRUCT(tup);
	cv = makeRangeVar(get_namespace_name(namespace),
			pstrdup(NameStr(row->name)), -1);

	rel = heap_openrv(cv, AccessShareLock);
	tgoid = get_trig_oid_from_cvrel(rel, tname);
	heap_close(rel, AccessShareLock);
	ReleaseSysCache(tup);

	return tgoid;
}

/*
 * get_trig_oid
 *
 * Given a view name and a trigger name, find the oid of that trigger
 * on the view
 *
 * Also creates a 'check' batch to notify the batch processor of the
 * existence of the trigger.
 */
static Oid
get_trig_oid(TriggerProcessState *state, const char *vname, const char *tname)
{
	Relation rel;
	Oid reloid = GetMatrelOidForView(vname);
	Oid tgoid = InvalidOid;

	if (!reloid)
		return InvalidOid;

	rel = heap_open(reloid, AccessShareLock);
	tgoid = get_trig_oid_from_matrel(rel, tname);

	if (tgoid != InvalidOid)
	{
		XactBatch *batch = start_new_batch(state, "check",
				GetTopTransactionId(), GetCurrentTimestamp());

		do_decode_change(state,
				batch,
				rel,
				TRIGGER_PROCESS_CHANGE_NOOP,
				NULL,
				NULL);

		batch->finished = true;
	}

	heap_close(rel, AccessShareLock);

	return tgoid;
}<|MERGE_RESOLUTION|>--- conflicted
+++ resolved
@@ -40,13 +40,10 @@
 #include "pipeline/trigger/triggerfuncs.h"
 #include "catalog/pg_trigger.h"
 
-<<<<<<< HEAD
-=======
 /* guc */
 int alert_socket_mem;
 bool continuous_triggers_enabled;
 
->>>>>>> 36c35686
 #define TRIGGER_CACHE_CLEANUP_INTERVAL 1 * 1000 /* 10s */
 
 AlertServer *MyAlertServer = NULL;
@@ -219,7 +216,7 @@
 		{
 			synchronize(state);
 			state->dirty_syscache = true;
-			got_sighup = 1;
+			got_sighup = 0;
 		}
 
 		trigger_do_periodic(state);
@@ -404,20 +401,6 @@
 
 	pgstat_init_function_usage(&fcinfo, &fcusage);
 
-
-//	oData(fcinfo, finfo, 0,
-//			InvalidOid, (Node *) trigdata, NULL);
-//
-//	pgstat_init_function_usage(&fcinfo, &fcusage);
-//
-//	MyTriggerDepth++;
-//	PG_TRY();
-//	{
-//		result = FunctionCallInvoke(&fcinfo);
-//	}
-//	PG_CATCH();
-
-
 	PG_TRY();
 	{
 		/* Consume return value */
