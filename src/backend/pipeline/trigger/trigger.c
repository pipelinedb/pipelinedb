/*-------------------------------------------------------------------------
 *
 * trigger.c
 *	  Functionality for continuous triggers
 *
 * Copyright (c) 2013-2015, PipelineDB
 *
 *-------------------------------------------------------------------------
 */
#include "postgres.h"
#include "access/xact.h"
#include "pipeline/trigger/alert_server.h"
#include "pipeline/trigger/batching.h"
#include "catalog/pipeline_query.h"
#include "commands/trigger.h"
#include "executor/tstoreReceiver.h"
#include "miscadmin.h"
#include "nodes/makefuncs.h"
#include "optimizer/clauses.h"
#include "parser/parse_oper.h"
#include "pipeline/cont_analyze.h"
#include "pipeline/cont_plan.h"
#include "rewrite/rewriteManip.h"
#include "pipeline/trigger/sliding_window.h"
#include "pipeline/trigger/trigger.h"
#include "pipeline/trigger/tuple_formatter.h"
#include "utils/builtins.h"
#include "utils/inval.h"
#include "utils/lsyscache.h"
#include "utils/memutils.h"
#include "utils/snapmgr.h"
#include "utils/syscache.h"
#include "pipeline/trigger/wal.h"
#include "pipeline/trigger/util.h"
#include "storage/ipc.h"
#include "executor/executor.h"
#include "catalog/pg_database.h"
#include "catalog/pipeline_database.h"
#include "pipeline/cont_scheduler.h"
#include "pipeline/trigger/triggerfuncs.h"
#include "catalog/pg_trigger.h"

/* guc */
int alert_socket_mem;
bool continuous_triggers_enabled;

#define TRIGGER_CACHE_CLEANUP_INTERVAL 1 * 1000 /* 10s */

AlertServer *MyAlertServer = NULL;

volatile int got_sighup = 0;
volatile int got_sigterm = 0;

static void
sighup_handle(int action)
{
	got_sighup = 1;
}

static void
sigterm_handle(int action)
{
	got_sigterm = 1;
}

static void
ResetTriggerCacheEntry(TriggerProcessState *state, TriggerCacheEntry *entry);

static void
trigger_cache_cleanup(TriggerProcessState *state)
{
	ListCell *lc;
	TriggerCacheEntry *entry;
	List *to_del = NIL;
	TimestampTz cur_time = GetCurrentTimestamp();
	HASH_SEQ_STATUS seq;

	if (!TimestampDifferenceExceeds(state->last_trigger_cache_cleanup,
			cur_time, TRIGGER_CACHE_CLEANUP_INTERVAL))
		return;

	state->dirty_syscache = true;
	StartTransactionCommand();

	entry = NULL;
	hash_seq_init(&seq, state->trigger_cache);

	while ((entry = (TriggerCacheEntry*) hash_seq_search(&seq)) != NULL)
	{
		Relation rel = try_relation_open(entry->matrelid, AccessShareLock);

		if (!rel)
		{
			MemoryContext old = MemoryContextSwitchTo(state->cache_cxt);
			to_del = lappend(to_del, entry);
			MemoryContextSwitchTo(old);
		}
		else
			relation_close(rel, AccessShareLock);
	}

	CommitTransactionCommand();

	foreach(lc, to_del)
	{
		Oid relid;
		entry = lfirst(lc);
		ResetTriggerCacheEntry(state, entry);

		relid = entry->matrelid;
		hash_search(state->trigger_cache, &relid, HASH_REMOVE, NULL);
	}

	list_free(to_del);

	state->last_trigger_cache_cleanup = cur_time;
}

static void
create_trigger_cache(TriggerProcessState *state)
{
	HASHCTL ctl;

	MemSet(&ctl, 0, sizeof(HASHCTL));
	ctl.keysize = sizeof(Oid);
	ctl.entrysize = sizeof(TriggerCacheEntry);
	ctl.hash = oid_hash;
	ctl.hcxt = state->cache_cxt;

	state->trigger_cache = hash_create("RelCache", 32, &ctl,
		HASH_ELEM | HASH_FUNCTION | HASH_CONTEXT);
}

/*
 * create_trigger_process_state
 */
static TriggerProcessState *
create_trigger_process_state()
{
	TriggerProcessState *state = palloc0(sizeof(TriggerProcessState));

	state->cache_cxt = CurrentMemoryContext;
	state->check_buf = makeStringInfo();
	state->server = create_alert_server(state);
	state->last_trigger_cache_cleanup = 0;

	create_trigger_cache(state);

	return state;
}

/*
 * destroy_trigger_process_state
 */
static void
destroy_trigger_process_state(TriggerProcessState *state)
{
	/* TODO - clean up other parts */
	destroy_alert_server(state->server);
}

static void
synchronize(TriggerProcessState *state);

static void
trigger_do_periodic(TriggerProcessState *state);

/*
 * check_syscache_dirty
 */
static void
check_syscache_dirty(TriggerProcessState *state)
{
	if (state->dirty_syscache)
	{
		InvalidateSystemCaches();
		state->dirty_syscache = false;
	}
}

/*
 * trigger_main
 */
void
trigger_main()
{
	TriggerProcessState *state;
	WalStream *ws;

	CHECK_FOR_INTERRUPTS();
<<<<<<< HEAD
	elog(LOG, "%s process running with pid %d", TRIGGER_PROC_NAME, MyProcPid);
=======
	alert_server_port = 7432 + MyContQueryProc->db_meta->lock_idx;
>>>>>>> 1d0fb12f

	XactReadOnly = true;

	pqsignal(SIGHUP, sighup_handle);
	pqsignal(SIGTERM, sigterm_handle);
	wal_init();

	state = create_trigger_process_state();
	Assert(MyAlertServer == NULL);

	MyAlertServer = state->server;
	ws = create_wal_stream(state);

	for (;;)
	{
		CHECK_FOR_INTERRUPTS();

		if (got_sigterm)
			break;

		check_syscache_dirty(state);
		wal_stream_read(ws, &state->dirty_syscache);

		check_syscache_dirty(state);

		if (got_sighup)
		{
			synchronize(state);
			state->dirty_syscache = true;
			got_sighup = 0;
		}

		trigger_do_periodic(state);
		process_batches(state);
		alert_server_handle(state->server);
	}

	destroy_trigger_process_state(state);
	destroy_wal_stream(ws);
	proc_exit(0);
}

static inline List *
make_sentinel()
{
	return (List *) UINTPTR_MAX;
}

static inline bool
is_sentinel(List *list)
{
	return list == (List *) UINTPTR_MAX;
}

/*
 * should_fire_trigger
 *
 * Determine if the given trigger should be fired for the given event.
 * This is a slightly modified version of trigger.c:TriggerEnabled.
 */
static bool
should_fire_trigger(TriggerCacheEntry *entry, TrigInfo *info,
		TriggerEvent event, HeapTuple oldtup, HeapTuple newtup)
{
	Trigger *trigger = info->trigger;
	EState *estate = entry->estate;
	TupleDesc tupdesc = entry->output_desc;
	ExprContext *econtext;
	TupleTableSlot *oldslot = NULL;
	TupleTableSlot *newslot = NULL;
	MemoryContext oldContext;

	if (!TRIGGER_FOR_INSERT(info->trigger->tgtype) &&
			event == TRIGGER_EVENT_INSERT)
		return false;

	if (!TRIGGER_FOR_UPDATE(info->trigger->tgtype) &&
			event == TRIGGER_EVENT_UPDATE)
		return false;

	/* Check for WHEN clause */
	if (!trigger->tgqual)
		return true;

	if (is_sentinel(info->when))
		return true;

	Assert(estate != NULL);

	/*
	 * If first time through for this WHEN expression, build expression
	 * nodetrees for it.  Keep them in the per-query memory context so
	 * they'll survive throughout the query.
	 */
	if (info->when == NIL)
	{
		Node *tgqual;

		oldContext = MemoryContextSwitchTo(estate->es_query_cxt);
		tgqual = stringToNode(trigger->tgqual);

		/* Change references to OLD and NEW to INNER_VAR and OUTER_VAR */
		ChangeVarNodes(tgqual, PRS2_OLD_VARNO, INNER_VAR, 0);
		ChangeVarNodes(tgqual, PRS2_NEW_VARNO, OUTER_VAR, 0);
		/* ExecQual wants implicit-AND form */
		tgqual = (Node *) make_ands_implicit((Expr *) tgqual);
		info->when = (List *) ExecPrepareExpr((Expr *) tgqual, estate);

		/*
		 * This happens when the expression is when(true)
		 * set when to a sentinel so we don't keep trying
		 * to make an expression
		 */

		if (!info->when)
			info->when = make_sentinel();

		MemoryContextSwitchTo(oldContext);
	}

	if (is_sentinel(info->when))
		return true;

	/*
	 * We will use the EState's per-tuple context for evaluating WHEN
	 * expressions (creating it if it's not already there).
	 */
	econtext = GetPerTupleExprContext(estate);

	/*
	 * Put OLD and NEW tuples into tupleslots for expression evaluation.
	 * These slots can be shared across the whole estate, but be careful
	 * that they have the current resultrel's tupdesc.
	 */
	if (HeapTupleIsValid(oldtup))
	{
		if (estate->es_trig_oldtup_slot == NULL)
		{
			oldContext = MemoryContextSwitchTo(estate->es_query_cxt);
			estate->es_trig_oldtup_slot = ExecInitExtraTupleSlot(estate);
			MemoryContextSwitchTo(oldContext);
		}
		oldslot = estate->es_trig_oldtup_slot;
		if (oldslot->tts_tupleDescriptor != tupdesc)
			ExecSetSlotDescriptor(oldslot, tupdesc);

		ExecStoreTuple(oldtup, oldslot, InvalidBuffer, false);
		econtext->ecxt_innertuple = oldslot;
	}

	if (HeapTupleIsValid(newtup))
	{
		if (estate->es_trig_newtup_slot == NULL)
		{
			oldContext = MemoryContextSwitchTo(estate->es_query_cxt);
			estate->es_trig_newtup_slot = ExecInitExtraTupleSlot(estate);
			MemoryContextSwitchTo(oldContext);
		}
		newslot = estate->es_trig_newtup_slot;
		if (newslot->tts_tupleDescriptor != tupdesc)
			ExecSetSlotDescriptor(newslot, tupdesc);

		ExecStoreTuple(newtup, newslot, InvalidBuffer, false);
		econtext->ecxt_outertuple = newslot;
	}

	/*
	 * Finally evaluate the expression, making the old and/or new tuples
	 * available as INNER_VAR/OUTER_VAR respectively.
	 */

	if (!ExecQual(info->when, econtext, false))
			return false;

	return true;
}

/*
 * exec_trigger_proc
 */
static void
exec_trigger_proc(TriggerData *tcontext, FmgrInfo *finfo,
		MemoryContext context)
{
	FunctionCallInfoData fcinfo;
	PgStat_FunctionCallUsage fcusage;
	MemoryContext oldContext;
	Trigger *trigger = tcontext->tg_trigger;

	/*
	 * We cache fmgr lookup info, to avoid making the lookup again on each
	 * call.
	 */
	if (finfo->fn_oid == InvalidOid)
		fmgr_info(trigger->tgfoid, finfo);

	Assert(finfo->fn_oid == trigger->tgfoid);

	/*
	 * Do the function evaluation in the per-tuple memory context, so that
	 * leaked memory will be reclaimed once per tuple. Note in particular that
	 * any new tuple created by the trigger function will live till the end of
	 * the tuple cycle.
	 */
	oldContext = MemoryContextSwitchTo(context);

	/*
	 * Call the function, passing no arguments but setting a context.
	 */
	InitFunctionCallInfoData(fcinfo, finfo, 0,
							 InvalidOid, (Node *) tcontext, NULL);

	pgstat_init_function_usage(&fcinfo, &fcusage);

	PG_TRY();
	{
		/* Consume return value */
		FunctionCallInvoke(&fcinfo);
	}
	PG_CATCH();
	{
		EmitErrorReport();
		FlushErrorState();
	}
	PG_END_TRY();

	pgstat_end_function_usage(&fcusage, true);

	MemoryContextSwitchTo(oldContext);
}

/*
 * fire_triggers
 *
 * Fire all qualifying triggers for the given tuple
 */
void
fire_triggers(TriggerCacheEntry *entry, Relation rel,
		Relation cvrel,
		TriggerProcessChangeType action,
		HeapTuple old_tup, HeapTuple new_tup)
{
	dlist_iter iter;
	TriggerData context;

	bool free_old_tup = false;
	bool free_new_tup = false;

	int trig_action = map_trig_change_to_event(action);

	if (trig_action == TRIGGER_EVENT_DELETE)
		return;

	/* Project tuple using view plan projection if neccessary */

	if (entry->proj_inner && old_tup)
	{
		TupleTableSlot *slot;
		ExecStoreTuple(old_tup, entry->econtext->ecxt_scantuple,
					   InvalidBuffer, false);

		slot = ExecProject(entry->proj_inner, NULL);
		old_tup = ExecCopySlotTuple(slot);
		free_old_tup = true;
	}

	if (entry->proj_outer && new_tup)
	{
		TupleTableSlot *slot;
		ExecStoreTuple(new_tup, entry->econtext->ecxt_scantuple,
					   InvalidBuffer, false);
		slot = ExecProject(entry->proj_outer, NULL);
		new_tup = ExecCopySlotTuple(slot);
		free_new_tup = true;
	}

	context.type = T_TriggerData;
	context.tg_event = trig_action;
	context.tg_relation = rel;
	context.tg_trigtuple = old_tup;
	context.tg_newtuple = new_tup;
	context.tg_newtuplebuf = InvalidBuffer;

	dlist_foreach(iter, &entry->triggers)
	{
		TrigInfo *info =
			dlist_container(TrigInfo, list_node, iter.cur);

		if (!should_fire_trigger(entry, info, trig_action, old_tup, new_tup))
			continue;

		context.tg_trigger = info->trigger;

		exec_trigger_proc(&context, &info->fmgr_info,
				GetPerTupleMemoryContext(entry->estate));
	}

	if (free_new_tup)
		heap_freetuple(new_tup);

	if (free_old_tup)
		heap_freetuple(old_tup);

	ReScanExprContext(entry->econtext);
	ResetPerTupleExprContext(entry->estate);
}

/*
 * make_full_name
 *
 * Build a name with format view_name.trig_name for the trigger server
 */
static StringInfo
make_full_name(RangeVar *rv, const char *tgname)
{
	StringInfo info = makeStringInfo();
	appendStringInfo(info, "%s.%s", rv->relname, tgname);
	return info;
}

/*
 * GetMatrelOidForView
 *
 * Lookup a cv in the system catalog, and return its matrel oid if it is valid
 */
static Oid
GetMatrelOidForView(const char *name)
{
	RangeVar *rv = makeRangeVar(0, (char*) name, -1);
	Oid matrel_oid = InvalidOid;

	HeapTuple tuple = GetPipelineQueryTuple(rv);
	Form_pipeline_query row;

	if (HeapTupleIsValid(tuple))
	{
		row = (Form_pipeline_query) GETSTRUCT(tuple);
		matrel_oid = row->matrel;
		ReleaseSysCache(tuple);
	}

	return matrel_oid;
}

static Oid
get_trig_oid(TriggerProcessState *state, const char *vname, const char *tname);

/*
 * trigger_check_catalog
 *
 * To be called when the alert server can't find a matching subscription name.
 *
 * This will happen if a trigger has been created, but no data has been
 * inserted into the matrel.
 */
void
trigger_check_catalog(void *data, const char *name)
{
	Oid tgoid;
	char *last;
	char *first;
	char *saveptr;

	MemoryContext old;
	TriggerProcessState *state = (TriggerProcessState *) (data);

	old = MemoryContextSwitchTo(state->cache_cxt);

	resetStringInfo(state->check_buf);
	appendStringInfoString(state->check_buf, name);
	first = strtok_r(state->check_buf->data, ".", &saveptr);

	if (!first)
		return;

	last = strtok_r(NULL, ".", &saveptr);

	if (!last)
		return;

	StartTransactionCommand();
	tgoid = get_trig_oid(state, first, last);
	CommitTransactionCommand();

	if (tgoid != InvalidOid)
		alert_server_add(state->server, tgoid, pstrdup(name));

	MemoryContextSwitchTo(old);
}

/*
 * init_cache_entry
 */
static void
init_cache_entry(TriggerCacheEntry *entry, Relation rel)
{
	entry->cv = GetContQueryForViewId(entry->cvid);

	PushActiveSnapshot(GetTransactionSnapshot());
	entry->pstmt = GetContinuousViewOverlayPlan(entry->cv);
	PopActiveSnapshot();

	entry->estate = CreateExecutorState();
	entry->econtext = CreateStandaloneExprContext();

	entry->econtext->ecxt_scantuple =
		MakeSingleTupleTableSlot(
				CreateTupleDescCopyConstr(RelationGetDescr(rel)));

	if (!entry->is_sw)
	{
		entry->proj_inner = build_projection(
				entry->pstmt->planTree->targetlist,
				entry->estate, entry->econtext,
				RelationGetDescr(rel));

		entry->proj_outer = build_projection(
				entry->pstmt->planTree->targetlist,
				entry->estate,
				entry->econtext,
				RelationGetDescr(rel));

		entry->output_desc =
			ExecTypeFromTL(entry->pstmt->planTree->targetlist, false);

		entry->trig_func = fire_triggers;
		register_formatter(RelationGetRelid(rel), entry->output_desc);
	}
	else
	{
		init_sw(entry, rel);
	}
}

/*
 * is_trigger_in_desc
 *
 * Scan a Trig desc for a given tgoid
 */
static bool
is_trigger_in_desc(TriggerDesc *desc, Oid oid)
{
	int num = desc ? desc->numtriggers : 0;
	int i = 0;

	for (i = 0; i < num; ++i)
	{
		if (desc->triggers[i].tgoid == oid)
			return true;
	}

	return false;
}

/*
 * remove_trigger
 *
 * Remove TrigInfo from cache entry and free it, notify the alert server
 */
static void
remove_trigger(TriggerProcessState *state, TriggerCacheEntry *entry,
		TrigInfo *info)
{
	alert_server_remove(state->server, info->tgoid);

	dlist_delete(&info->list_node);
	pfree(info);
}

/*
 * add_trigger
 *
 * Add a new trigger to cache entry, notify alert server
 */
static void
add_trigger(TriggerProcessState *state, TriggerCacheEntry *entry,
		Trigger *trigger)
{
	StringInfo info;
	MemoryContext old = MemoryContextSwitchTo(state->cache_cxt);

	TrigInfo *trig_info = palloc0(sizeof(TrigInfo));

	trig_info->tgoid = trigger->tgoid;
	trig_info->trigger = CopyTrigger(trigger);

	dlist_push_tail(&entry->triggers, &trig_info->list_node);

	info = make_full_name(entry->cv_name, trigger->tgname);
	alert_server_add(state->server, trigger->tgoid, info->data);

	MemoryContextSwitchTo(old);
}

static void
do_decode_change(TriggerProcessState *state,
				 XactBatch *xact_batch,
				 Relation rel,
				 TriggerProcessChangeType action,
				 HeapTuple old_tup,
				 HeapTuple new_tup);

static TrigInfo*
find_trigger_info(TriggerCacheEntry *entry, Oid tgoid);

/*
 * diff_triggers
 *
 * Compare two trigger lists, and generate a set of add/remove trigger calls.
 */
void
diff_triggers(TriggerProcessState *state, TriggerCacheEntry *entry,
		Relation rel,
		TriggerDesc *newdesc)
{
	dlist_mutable_iter iter;
	int num_old = entry->numtriggers;
	int num_new = newdesc ? newdesc->numtriggers : 0;
	int i = 0;

	/* check removed */
	dlist_foreach_modify(iter, &entry->triggers)
	{
		TrigInfo *info =
			dlist_container(TrigInfo, list_node, iter.cur);

		if (!is_trigger_in_desc(newdesc, info->tgoid))
			remove_trigger(state, entry, info);
	}

	/* check added */
	for (i = 0; i < num_new; ++i)
	{
		Trigger *trigger = newdesc->triggers + i;

		TrigInfo *info = find_trigger_info(entry, trigger->tgoid);

		if (!info)
			add_trigger(state, entry, trigger);
	}

	/* just started */
	if (num_old == 0 && num_new != 0)
	{
		MemoryContext old;
		entry->xmin = GetTopTransactionId();
		old = MemoryContextSwitchTo(state->cache_cxt);
		init_cache_entry(entry, rel);
		MemoryContextSwitchTo(old);
	}

	/* just stopped */
	if (num_new == 0 && num_old != 0)
		ResetTriggerCacheEntry(state, entry);

	entry->numtriggers = num_new;
}

/*
 * trigger_plugin_decode_begin_txn
 */
void
trigger_plugin_decode_begin_txn(LogicalDecodingContext *ctx,
			  		  ReorderBufferTXN *txn)
{
	TriggerProcessState *state = (TriggerProcessState *)
		(ctx->output_plugin_private);

	if (!state)
		return;

	Assert(state->cur_wal_batch == NULL);
	state->cur_wal_batch =
		start_new_batch(state, "wal", txn->xid, txn->commit_time);
}

/*
 * trigger_plugin_decode_commit_txn
 */
void
trigger_plugin_decode_commit_txn(LogicalDecodingContext *ctx,
					   ReorderBufferTXN *txn,
					   XLogRecPtr commit_lsn)
{
	TriggerProcessState *state = (TriggerProcessState *)
		(ctx->output_plugin_private);

	if (!state)
		return;

	if (MyAlertServer)
		alert_server_flush(MyAlertServer);

	LogicalConfirmReceivedLocation(ctx->reader->EndRecPtr);

	Assert(state->cur_wal_batch);

	state->last_xid = state->cur_wal_batch->xmin;
	state->last_commit_time = state->cur_wal_batch->commit_time;

	state->cur_wal_batch->finished = true;
	state->cur_wal_batch = NULL;
}

/*
 * ResetTriggerCacheEntry
 */
static void
ResetTriggerCacheEntry(TriggerProcessState *state, TriggerCacheEntry *entry)
{
	/* XXX - this currently leaks */

	TriggerCacheEntry tmp;
	dlist_iter iter;

	dlist_foreach(iter, &entry->triggers)
	{
		TrigInfo *info =
			dlist_container(TrigInfo, list_node, iter.cur);

		alert_server_remove(state->server, info->tgoid);
	}

	memcpy(&tmp, entry, sizeof(TriggerCacheEntry));
	memset(entry, 0, sizeof(TriggerCacheEntry));

	entry->matrelid  =  tmp.matrelid;
	entry->cvrelid   =  tmp.cvrelid;
	entry->cvid      =  tmp.cvid;
	entry->cv_name   =  tmp.cv_name;
	entry->is_sw     =  tmp.is_sw;
	entry->is_adhoc  =  tmp.is_adhoc;
}

/*
 * GetCVInfo
 *
 * Get all relevant info about the CV from the system catalog
 */
static void
GetCVInfo(Relation matrel, TriggerCacheEntry *entry, MemoryContext cache_cxt)
{
	Relation rel;
	MemoryContext old;
	HeapTuple tup;
	Oid namespace = RelationGetNamespace(matrel);
	Form_pipeline_query row;
	RangeVar *cv;

	Assert(OidIsValid(namespace));

	tup = SearchSysCache2(PIPELINEQUERYNAMESPACEMATREL,
			ObjectIdGetDatum(namespace),
			RelationGetRelid(matrel));

	if (!HeapTupleIsValid(tup))
		return;

	row = (Form_pipeline_query) GETSTRUCT(tup);

	cv = makeRangeVar(get_namespace_name(namespace),
			pstrdup(NameStr(row->name)), -1);

	rel = heap_openrv(cv, AccessShareLock);
	entry->cvrelid = RelationGetRelid(rel);
	entry->cvid = row->id;

	old = MemoryContextSwitchTo(cache_cxt);

	entry->cv_name = makeRangeVar(get_namespace_name(namespace),
			pstrdup(NameStr(row->name)), -1);

	MemoryContextSwitchTo(old);

	entry->is_sw = row->gc;
	entry->is_adhoc = row->adhoc;

	heap_close(rel, AccessShareLock);
	ReleaseSysCache(tup);
}

/*
 * synchronize
 *
 * Create a sync batch, and scan the pipeline_query system catalog for CQs.
 * Call do_decode_change for each one.
 *
 * This will have the effect of adding a bunch of empty changelists for each rel
 * to a batch.
 *
 * process_batches will subsequently pick up this batch and
 * run diff_triggers on it etc
 */
static void
do_synchronize(TriggerProcessState *state)
{
	HeapTuple tup;
	XactBatch *batch = start_new_batch(state, "sync", GetTopTransactionId(),
			GetCurrentTimestamp());

	RangeVar *rv = makeRangeVar(NULL, "pipeline_query", 0);
	Relation prel = heap_openrv(rv, AccessShareLock);

	HeapScanDesc scan = heap_beginscan(prel, GetTransactionSnapshot(), 0, NULL);

	while ((tup = heap_getnext(scan, ForwardScanDirection)) != NULL)
	{
		Form_pipeline_query row = (Form_pipeline_query) GETSTRUCT(tup);
		Oid relid = row->matrel;

		Relation rel = heap_open(relid, AccessShareLock);

		do_decode_change(state, batch, rel, TRIGGER_PROCESS_CHANGE_NOOP,
				NULL, NULL);

		heap_close(rel, AccessShareLock);
	}

	heap_endscan(scan);
	heap_close(prel, NoLock);

	batch->finished = true;
}

/*
 * synchronize
 *
 * Create a sync batch inside a transaction.
 * (This is done in response to a HUP).
 *
 * The main use of this is to ensure internal state is synchronized before
 * any inserts or updates are seen.
 */
static void
synchronize(TriggerProcessState *state)
{
	StartTransactionCommand();
	do_synchronize(state);
	CommitTransactionCommand();
}

/*
 * do_decode_change
 *
 * Add a change (action, old_tup, new_tup) to a relation to a batch.
 *
 * Some basic book keeping of TriggerCacheEntry is performed here,
 * and also some simple filtering.
 *
 * We ignore changes to non CV matrels, and drop any changes that occur before
 * the batch processor has noticed triggers on a CV. entry->numtriggers is
 * used to track that state.
 */
static void
do_decode_change(TriggerProcessState *state,
				 XactBatch *xact_batch,
				 Relation rel,
				 TriggerProcessChangeType action,
				 HeapTuple old_tup,
				 HeapTuple new_tup)
{
	ChangeList *cl;
	TriggerCacheEntry *entry;
	Oid	relid;
	bool found;

	relid = RelationGetRelid(rel);

	entry = hash_search(state->trigger_cache, &relid,
				HASH_ENTER, &found);

	if (!found)
	{
		memset(entry, 0, sizeof(TriggerCacheEntry));
		entry->matrelid = relid;
		GetCVInfo(rel, entry, state->cache_cxt);
	}

	if (entry->cvrelid == InvalidOid || entry->is_adhoc)
		return;

	/* This next line is important, because we *do* want to pass empty
	 * changelists to the batch processor so that it can notice new triggers
	 * etc */

	cl = get_changelist(state, xact_batch, relid);

	if (action == TRIGGER_PROCESS_CHANGE_DELETE ||
	 	action == TRIGGER_PROCESS_CHANGE_NOOP)
		return;

	if (!entry->numtriggers)
		return;

	add_change(state, cl, action, old_tup, new_tup);
}

/*
 * trigger_plugin_decode_change
 *
 * Translate a WAL change into our internal format and call
 * do_decode_change
 */
void
trigger_plugin_decode_change(LogicalDecodingContext *ctx,
				   ReorderBufferTXN *txn, Relation rel,
				   ReorderBufferChange *change)
{
	HeapTuple old_tup;
	HeapTuple new_tup;

	TriggerProcessState *state = (TriggerProcessState *)
		(ctx->output_plugin_private);

	if (!state)
		return;

	old_tup = change->data.tp.oldtuple ?
		&change->data.tp.oldtuple->tuple : NULL;

	new_tup = change->data.tp.newtuple ?
		&change->data.tp.newtuple->tuple : NULL;

	do_decode_change(state, state->cur_wal_batch, rel,
					 map_rb_change_to_trig(change->action),
					 old_tup, new_tup);
}

static void
ResetTriggerCacheEntry(TriggerProcessState *state, TriggerCacheEntry *entry);

/*
 * trigger_do_periodic
 */
static void
trigger_do_periodic(TriggerProcessState *state)
{
	trigger_cache_cleanup(state);
	sw_vacuum(state);
}

static void
synchronize(TriggerProcessState *state);

/*
 * The remaining functions are in support of trigger_check_catalog, which is
 * needed by the alert server in the edge case of trying to
 * subscribe to a trigger that exists, but where no WAL changes have been
 * seen yet.
 */

/*
 * find_trigger_info
 *
 * Find TrigInfo in cache entry with matching tgoid
 */
static TrigInfo*
find_trigger_info(TriggerCacheEntry *entry, Oid tgoid)
{
	dlist_iter iter;

	dlist_foreach(iter, &entry->triggers)
	{
		TrigInfo *info =
			dlist_container(TrigInfo, list_node, iter.cur);

		if (info->tgoid == tgoid)
			return info;
	}

	return NULL;
}

/*
 * get_trig_oid_from_cvrel
 *
 * Find oid of Trigger on a CV with a given name
 */
static Oid
get_trig_oid_from_cvrel(Relation cvrel, const char *tname)
{
	TriggerDesc *desc = cvrel->trigdesc;
	int i = 0;

	for (i = 0; i < desc->numtriggers; ++i)
	{
		Trigger *trigger = &desc->triggers[i];

		if (strcmp(trigger->tgname, tname) == 0)
			return trigger->tgoid;
	}

	return InvalidOid;
}

/*
 * get_trig_oid_from_matrel
 *
 * Given an open matrel, determine if it is a CV, and find the oid
 * of a trigger (on the cv rel) with the given name.
 */
static Oid
get_trig_oid_from_matrel(Relation matrel, const char *tname)
{
	Relation rel;
	HeapTuple tup;
	Oid namespace = RelationGetNamespace(matrel);
	Form_pipeline_query row;
	RangeVar *cv;
	Oid tgoid = InvalidOid;

	Assert(OidIsValid(namespace));

	tup = SearchSysCache2(PIPELINEQUERYNAMESPACEMATREL,
			ObjectIdGetDatum(namespace),
			RelationGetRelid(matrel));

	if (!HeapTupleIsValid(tup))
		return InvalidOid;

	row = (Form_pipeline_query) GETSTRUCT(tup);
	cv = makeRangeVar(get_namespace_name(namespace),
			pstrdup(NameStr(row->name)), -1);

	rel = heap_openrv(cv, AccessShareLock);
	tgoid = get_trig_oid_from_cvrel(rel, tname);
	heap_close(rel, AccessShareLock);
	ReleaseSysCache(tup);

	return tgoid;
}

/*
 * get_trig_oid
 *
 * Given a view name and a trigger name, find the oid of that trigger
 * on the view
 *
 * Also creates a 'check' batch to notify the batch processor of the
 * existence of the trigger.
 */
static Oid
get_trig_oid(TriggerProcessState *state, const char *vname, const char *tname)
{
	Relation rel;
	Oid reloid = GetMatrelOidForView(vname);
	Oid tgoid = InvalidOid;

	if (!reloid)
		return InvalidOid;

	rel = heap_open(reloid, AccessShareLock);
	tgoid = get_trig_oid_from_matrel(rel, tname);

	if (tgoid != InvalidOid)
	{
		XactBatch *batch = start_new_batch(state, "check",
				GetTopTransactionId(), GetCurrentTimestamp());

		do_decode_change(state,
				batch,
				rel,
				TRIGGER_PROCESS_CHANGE_NOOP,
				NULL,
				NULL);

		batch->finished = true;
	}

	heap_close(rel, AccessShareLock);

	return tgoid;
}<|MERGE_RESOLUTION|>--- conflicted
+++ resolved
@@ -42,6 +42,7 @@
 
 /* guc */
 int alert_socket_mem;
+int alert_server_port;
 bool continuous_triggers_enabled;
 
 #define TRIGGER_CACHE_CLEANUP_INTERVAL 1 * 1000 /* 10s */
@@ -188,12 +189,6 @@
 	WalStream *ws;
 
 	CHECK_FOR_INTERRUPTS();
-<<<<<<< HEAD
-	elog(LOG, "%s process running with pid %d", TRIGGER_PROC_NAME, MyProcPid);
-=======
-	alert_server_port = 7432 + MyContQueryProc->db_meta->lock_idx;
->>>>>>> 1d0fb12f
-
 	XactReadOnly = true;
 
 	pqsignal(SIGHUP, sighup_handle);
