--- conflicted
+++ resolved
@@ -214,11 +214,7 @@
 
 		check_syscache_dirty(state);
 
-<<<<<<< HEAD
 		if (got_SIGHUP || saw_catalog_changes)
-=======
-		if (got_SIGHUP)
->>>>>>> ca8d7bc6
 		{
 			InvalidateSystemCaches();
 			synchronize(state);
