--- conflicted
+++ resolved
@@ -44,18 +44,19 @@
 int alert_socket_mem;
 int alert_server_port;
 bool continuous_triggers_enabled;
+char *alert_server_address;
 
 #define TRIGGER_CACHE_CLEANUP_INTERVAL 1 * 1000 /* 10s */
 
 AlertServer *MyAlertServer = NULL;
 
-volatile sig_atomic_t got_SIGUP = false;
+volatile sig_atomic_t got_SIGHUP = false;
 volatile sig_atomic_t got_SIGTERM = false;
 
 static void
 sighup_handle(int action)
 {
-	got_SIGUP = true;
+	got_SIGHUP = true;
 }
 
 static void
@@ -189,11 +190,6 @@
 	WalStream *ws;
 
 	CHECK_FOR_INTERRUPTS();
-<<<<<<< HEAD
-	alert_server_port = 7432 + MyContQueryProc->db_meta->lock_idx;
-=======
-	XactReadOnly = true;
->>>>>>> b82db807
 
 	pqsignal(SIGHUP, sighup_handle);
 	pqsignal(SIGTERM, sigterm_handle);
@@ -217,11 +213,11 @@
 
 		check_syscache_dirty(state);
 
-		if (got_SIGUP)
+		if (got_SIGHUP)
 		{
 			synchronize(state);
 			state->dirty_syscache = true;
-			got_SIGUP = false;
+			got_SIGHUP = false;
 		}
 
 		trigger_do_periodic(state);
