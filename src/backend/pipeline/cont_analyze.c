/*-------------------------------------------------------------------------
 *
 * cont_analyze.c
 *	  Support for parsing and analyzing continuous queries
 *
 * IDENTIFICATION
 *	  src/backend/pipeline/cont_analyze.c
 *
 *-------------------------------------------------------------------------
 */
#include "postgres.h"

#include "access/heapam.h"
#include "access/htup_details.h"
#include "access/sysattr.h"
#include "catalog/namespace.h"
#include "catalog/pg_proc.h"
#include "catalog/pipeline_stream_fn.h"
#include "nodes/makefuncs.h"
#include "nodes/nodeFuncs.h"
#include "nodes/parsenodes.h"
#include "parser/analyze.h"
#include "parser/parse_clause.h"
#include "parser/parse_expr.h"
#include "parser/parse_node.h"
#include "parser/parse_target.h"
#include "parser/parse_type.h"
#include "pipeline/cont_analyze.h"
#include "pipeline/stream.h"
#include "storage/lock.h"
#include "utils/builtins.h"
#include "utils/lsyscache.h"
#include "utils/rel.h"
#include "utils/syscache.h"

#define CLOCK_TIMESTAMP "clock_timestamp"

static bool
collect_column_names(Node *node, ContAnalyzeContext *context)
{
	if (node == NULL)
		return false;

	if (IsA(node, ResTarget))
	{
		ResTarget *res = (ResTarget *) node;
		if (res->name != NULL)
			context->colnames = lappend(context->colnames, res->name);
	}
	else if (IsA(node, ColumnRef))
		context->colnames = lappend(context->colnames, FigureColname(node));

	return raw_expression_tree_walker(node, collect_column_names, (void *) context);
}

ContAnalyzeContext *
MakeContAnalyzeContext(ParseState *pstate, SelectStmt *select)
{
	ContAnalyzeContext *context = palloc0(sizeof(ContAnalyzeContext));

	context->pstate = pstate;

	/*
	 * Collect any column names being used, so we don't clobber them when generating
	 * internal column names for the materialization table.
	 */
	collect_column_names((Node *) select, context);

	return context;
}

/*
 * collect_rels_and_streams
 */
bool
collect_rels_and_streams(Node *node, ContAnalyzeContext *context)
{
	if (node == NULL)
		return false;

	if (IsA(node, RangeVar))
	{
		Oid reloid = RangeVarGetRelid((RangeVar *) node, NoLock, true);
		if (RangeVarIsForTypedStream((RangeVar *) node) || !OidIsValid(reloid))
			context->streams = lappend(context->streams, node);
		else
			context->rels = lappend(context->rels, node);

		return false;
	}

	return raw_expression_tree_walker(node, collect_rels_and_streams, (void *) context);
}

/*
 * collect_types_and_cols
 */
bool
collect_types_and_cols(Node *node, ContAnalyzeContext *context)
{
	if (node == NULL)
		return false;

	if (IsA(node, TypeCast))
	{
		TypeCast *tc = (TypeCast *) node;
		if (IsA(tc->arg, ColumnRef))
		{
			ListCell* lc;

			foreach(lc, context->types)
			{
				TypeCast *t = (TypeCast *) lfirst(lc);
				if (equal(tc->arg, t->arg) && !equal(tc, t))
				{
					/* a column can only be assigned one type */
					ColumnRef *cr = (ColumnRef *) tc->arg;
					ereport(ERROR,
							(errcode(ERRCODE_SYNTAX_ERROR),
							errmsg("column has an ambiguous type because of a conflicting previous type cast"),
							parser_errposition(context->pstate, cr->location)));
				}
			}

			context->types = lappend(context->types, tc);
		}
	}
	else if (IsA(node, ColumnRef))
		context->cols = lappend(context->cols, node);

	return raw_expression_tree_walker(node, collect_types_and_cols, (void *) context);
}

static bool
contains_node(Node *node, Node *child)
{
	if (node == NULL || child == NULL)
		return false;

	if (equal(node, child))
		return true;

	return raw_expression_tree_walker(node, contains_node, (void *) child);
}

static bool
collect_agg_funcs(Node *node, ContAnalyzeContext *context)
{
	if (node == NULL)
		return false;

	if (IsA(node, FuncCall))
	{
		FuncCall *func = (FuncCall *) node;
		HeapTuple ftup;
		Form_pg_proc pform;
		bool is_agg = func->agg_within_group;
		FuncCandidateList clist;

		if (!func->agg_within_group)
		{
			clist = FuncnameGetCandidates(func->funcname, list_length(func->args), NIL, true, false, true);
			while (clist)
			{
				ftup = SearchSysCache1(PROCOID, ObjectIdGetDatum(clist->oid));
				if (!HeapTupleIsValid(ftup))
					break;

				pform = (Form_pg_proc) GETSTRUCT(ftup);
				is_agg = pform->proisagg;
				ReleaseSysCache(ftup);

				if (is_agg)
					break;

				clist = clist->next;
			}
		}

		if (is_agg)
			context->funcs = lappend(context->funcs, func);
	}

	return raw_expression_tree_walker(node, collect_agg_funcs, context);
}

static void
collect_windows(SelectStmt *stmt, ContAnalyzeContext *context)
{
	List *windows = NIL;
	ListCell *lc;

	/*
	 * Copy over all WINDOW clauses.
	 */
	foreach(lc, stmt->windowClause)
	{
		windows = lappend(windows, lfirst(lc));
	}

	context->funcs = NIL;
	collect_agg_funcs((Node *) stmt->targetList, context);

	/*
	 * Copy over all inline OVER clauses.
	 */
	foreach(lc, context->funcs)
	{
		FuncCall *func = (FuncCall *) lfirst(lc);
		/*
		 * Ignore entries that reference names windows. Such
		 * windows should already be copied in the above loop.
		 */
		if (func->over == NULL || func->over->name != NULL)
			continue;
		windows = lappend(windows, func->over);
	}

	context->windows = windows;
}

/*
 * compare_attrs
 */
static int
compare_attrs(const void *a, const void *b)
{
	const Form_pg_attribute attr1 = *((const Form_pg_attribute* ) a);
	const Form_pg_attribute attr2 = *((const Form_pg_attribute* ) b);
	return pg_strcasecmp(NameStr(attr1->attname), NameStr(attr2->attname));
}

/*
 * find_clock_timestamp_expr
 *
 * This function picks out the part of the where clause
 * that depends on clock_timestamp()--this expression defines
 * a sliding window in PipelineDB land.
 *
 * XXX(usmanm): For now we only allow a clock_timestamp()
 * expression to exist in a conjunction at the top level of the
 * whereClause expression tree. This lets us avoid complicated
 * situations like sliding windows with holes etc. which turns
 * into a tricky combinatorial problem.
 */
static bool
find_clock_timestamp_expr(Node *node, ContAnalyzeContext *context)
{
	if (node == NULL)
		return false;

	if (IsA(node, FuncCall))
	{
		FuncCall *funccall = (FuncCall *) node;
		char *name = NameListToString(funccall->funcname);
		if (pg_strcasecmp(name, CLOCK_TIMESTAMP) == 0)
		{
			context->location = funccall->location;
			return true;
		}
	}
	else if (IsA(node, A_Expr))
	{
		A_Expr *a_expr = (A_Expr *) node;
		bool l_res, r_res;
		Node *l_expr, *r_expr;

		context->expr = NULL;

		l_res = find_clock_timestamp_expr(a_expr->lexpr, context);
		if (context->expr != NULL)
			l_expr = context->expr;
		else
			l_expr = a_expr->lexpr;

		context->expr = NULL;

		r_res = find_clock_timestamp_expr(a_expr->rexpr, context);
		if (context->expr)
			r_expr = context->expr;
		else
			r_expr = a_expr->rexpr;

		if (l_res && r_res)
			ereport(ERROR,
					(errcode(ERRCODE_SYNTAX_ERROR),
							errmsg("clock_timestamp may only appear once in a WHERE clause"),
							parser_errposition(context->pstate, context->location)));

		switch (a_expr->kind)
		{
		case AEXPR_OP:
			if (l_res || r_res)
				context->expr = (Node *) makeA_Expr(AEXPR_OP, a_expr->name, l_expr, r_expr, -1);
			return l_res || r_res;
		case AEXPR_AND:
			if (l_res)
				context->expr = l_expr;
			else if (r_res)
				context->expr = r_expr;
			return l_res || r_res;
		case AEXPR_NOT:
			if (r_res)
				context->expr = (Node *) makeA_Expr(AEXPR_NOT, NIL, NULL, r_expr, -1);
			return r_res;
		case AEXPR_OR:
		case AEXPR_OP_ANY:
		case AEXPR_OP_ALL:
		case AEXPR_DISTINCT:
		case AEXPR_NULLIF:
		case AEXPR_OF:
		case AEXPR_IN:
		default:
			if (l_res || r_res)
				ereport(ERROR,
						(errcode(ERRCODE_SYNTAX_ERROR),
								errmsg("clock_timestamp may only appear as a top-level predicate"),
								parser_errposition(context->pstate, context->location)));
			break;
		}
	}

	return raw_expression_tree_walker(node, find_clock_timestamp_expr, (void *) context);
}

static Node *
get_column_ref(Node *node)
{
	if (IsA(node, TypeCast))
	{
		TypeCast *tc = (TypeCast *) node;
		if (IsA(tc->arg, ColumnRef))
			node = tc->arg;
	}

	if (IsA(node, ColumnRef))
		return node;

	return NULL;
}

/*
 * validate_clock_timestamp_expr
 */
static void
validate_clock_timestamp_expr(SelectStmt *stmt, Node *expr, ContAnalyzeContext *context)
{
	A_Expr *a_expr;
	ListCell *lc;
	Node *col;

	if (expr == NULL)
		return;

	context->cols = NIL;

	Assert(IsA(expr, A_Expr));
	a_expr = (A_Expr *) expr;

	collect_types_and_cols(expr, context);

	/* Only a single column can be compared to clock_timestamp */
	if (list_length(context->cols) != 1)
		ereport(ERROR,
				(errcode(ERRCODE_SYNTAX_ERROR),
						errmsg("clock_timestamp can only appear in an expression containing a single column reference"),
						parser_errposition(context->pstate, a_expr->location)));

	col = get_column_ref(linitial(context->cols));

	/* Ensure that context.cols[0] isn't being grouped on */
	foreach(lc, stmt->groupClause)
	{
		Node *node = get_column_ref(lfirst(lc));

		if (!node)
			continue;

		if (equal(col, node))
		{
			ColumnRef *cref = (ColumnRef *) node;
			ereport(ERROR,
					(errcode(ERRCODE_SYNTAX_ERROR),
							errmsg("the column being compared to clock_timestamp cannot be in the GROUP BY clause"),
							parser_errposition(context->pstate, cref->location)));
		}
	}
}

/*
 * col_has_index
 *
 * Checks if the column of the given relation belongs to an index
 */
static bool
col_has_index(RangeVar *rv, ColumnRef *col)
{
	Relation rel = heap_openrv(rv, NoLock);
	Bitmapset *indexed = RelationGetIndexAttrBitmap(rel, INDEX_ATTR_BITMAP_ALL);
	TupleDesc desc = RelationGetDescr(rel);
	char *table;
	char *colname;
	int i;

	heap_close(rel, NoLock);
	DeconstructQualifiedName(col->fields, &table, &colname);

	for (i=0; i<desc->natts; i++)
	{
		AttrNumber attno = desc->attrs[i]->attnum - FirstLowInvalidHeapAttributeNumber;
		if (pg_strcasecmp(NameStr(desc->attrs[i]->attname), colname) == 0 &&
				bms_is_member(attno, indexed))
			return true;
	}

	return false;
}

/*
 * warn_unindexed_join
 *
 * Check for any stream-table joins on unindexed table columns. If we find any,
 * log a NOTICE that communicates the potential performance implications.
 */
static void
warn_unindexed_join(SelectStmt *stmt, ContAnalyzeContext *context)
{
	ListCell *lc;
	ContAnalyzeContext local;
	List *set = NIL;

	MemSet(&local, 0, sizeof(ContAnalyzeContext));

	collect_types_and_cols((Node *) stmt->fromClause, &local);
	collect_types_and_cols((Node *) stmt->whereClause, &local);

	/* we only want to log one notice per column, so dedupe */
	foreach(lc, local.cols)
	{
		Node *n = (Node *) lfirst(lc);
		ListCell *l;
		bool unique = true;

		foreach(l, set)
		{
			if (equal((Node *) lfirst(l), n))
			{
				unique = false;
				break;
			}
		}

		if (unique)
			set = lappend(set, n);
	}

	foreach(lc, set)
	{
		ListCell *rc;
		ColumnRef *col = (ColumnRef *) lfirst(lc);

		foreach(rc, context->rels)
		{
			RangeVar *rv = (RangeVar *) lfirst(rc);
			char *table;
			char *colname;
			char *aliased = rv->alias ? rv->alias->aliasname : rv->relname;

			DeconstructQualifiedName(col->fields, &table, &colname);
			if (pg_strcasecmp(table, aliased) != 0)
				continue;

			/* log the notice if the column doesn't have an index */
			if (!col_has_index(rv, col))
				elog(NOTICE, "consider creating an index on %s for improved stream-table join performance", NameListToString(col->fields));
		}
	}
}

/*
 * ValidateContinuousQuery
 */
void
ValidateContQuery(CreateContViewStmt *stmt, const char *sql)
{
	SelectStmt *select = (SelectStmt *) copyObject(stmt->query);
	SelectStmt *copy;
	ContAnalyzeContext *context = MakeContAnalyzeContext(make_parsestate(NULL), select);
	ListCell *lc;

	context->pstate->p_sourcetext = sql;

	collect_rels_and_streams((Node *) select->fromClause, context);
	collect_types_and_cols((Node *) select, context);
	collect_agg_funcs((Node *) select, context);

	if (list_length(select->sortClause) > 0)
	{
		SortBy *sortby = (SortBy *) linitial(select->sortClause);
		ereport(ERROR,
				(errcode(ERRCODE_FEATURE_NOT_SUPPORTED),
						errmsg("continuous queries don't support ORDER BY"),
						parser_errposition(context->pstate, sortby->location)));
	}

	/* Ensure that we're reading from at least one stream */
	if (!context->streams)
	{
		if (context->rels)
		{
			RangeVar *t = (RangeVar *) linitial(context->rels);
			ereport(ERROR,
					(errcode(ERRCODE_FEATURE_NOT_SUPPORTED),
							errmsg("continuous queries must include a stream in the FROM clause"),
							errhint("To include a relation in a continuous query, JOIN it with a stream."),
							parser_errposition(context->pstate, t->location)));
		}
		else
		{
			ereport(ERROR,
					(errcode(ERRCODE_FEATURE_NOT_SUPPORTED),
							errmsg("continuous queries must include a stream in the FROM clause")));
		}
	}

	/* Ensure that we're not trying to read from ourselves, which right now would be treated as a stream. */
	foreach(lc, context->streams)
	{
		RangeVar *rv = (RangeVar *) lfirst(lc);
		if (equal(rv, stmt->into->rel))
			ereport(ERROR,
					(errcode(ERRCODE_FEATURE_NOT_SUPPORTED),
					errmsg("continuous queries cannot read from themselves"),
					errhint("Remove \"%s\" from the FROM clause.", rv->relname),
					parser_errposition(context->pstate, rv->location)));
	}

	/* Ensure that each column being read from a stream is type-casted */
	foreach(lc, context->cols)
	{
		ListCell *lc2;
		ColumnRef *cref = lfirst(lc);
		bool needs_type = true;
		bool has_type = false;
		bool refs_target;
		char *colname = FigureColname((Node *) cref);
		char *qualname = NameListToString(cref->fields);

		/*
		 * ARRIVAL_TIMESTAMP doesn't require an explicit type cast. We don't care about the
		 * qualified name because even if it's a column for a table, we don't need an explicit
		 * type.
		 */
		if (pg_strcasecmp(colname, ARRIVAL_TIMESTAMP) == 0)
			continue;

		/*
		 * Ensure that we have no `*` in the target list.
		 *
		 * We can't SELECT * from streams because we don't know the schema of
		 * streams ahead of time.
		 *
		 * XXX(usmanm): The decision to disallow wildcards for relations was taken
		 * because relations can be ALTERed in the future which would require us to
		 * ALTER the CQ's underlying materialization table and the VIEW. This can probably
		 * be accomplished by triggers, but lets just punt on this for now.
		 */
		if (IsA(lfirst(cref->fields->tail), A_Star))
		{
			ereport(ERROR,
					(errcode(ERRCODE_AMBIGUOUS_COLUMN),
					 errmsg("can't select \"%s\" in continuous queries", qualname),
					 errhint("Explicitly state the columns you want to SELECT."),
					 parser_errposition(context->pstate, cref->location)));
		}

		needs_type = false;

		/*
		 * If the column is for a relation, we don't need any explicit type case.
		 */
		if (list_length(cref->fields) == 2)
		{
			char *col_relname = strVal(linitial(cref->fields));

			foreach(lc2, context->streams)
			{
				RangeVar *rv = (RangeVar *) lfirst(lc2);
				char *streamname = rv->alias ? rv->alias->aliasname : rv->relname;

				if (!RangeVarIsForTypedStream(rv) && pg_strcasecmp(col_relname, streamname) == 0)
				{
					needs_type = true;
					break;
				}
			}

			if (!needs_type)
				continue;
		}
		else if (list_length(context->streams) == 1 && list_length(context->rels) == 0)
		{
			/*
			 * If we're selecting from just one stream, the column might not be qualified so
			 * we need to do another check to see if it's a typed stream.
			 */
			RangeVar *rv = linitial(context->streams);
			if (RangeVarIsForTypedStream(rv))
			{
				has_type = true;
				break;
			}
		}

		/* Do we have a TypeCast for this ColumnRef? */
		foreach(lc2, context->types)
		{
			TypeCast *tc = (TypeCast *) lfirst(lc2);
			if (equal(tc->arg, cref))
			{
				has_type = true;
				break;
			}
		}

		if (has_type)
			continue;

		/*
		 * If the column refers to a named target then it doesn't need an explicit type.
		 *
		 * This doesn't work in cases where target references the column being checked.
		 * For example:
		 *
		 *   SELECT date_trunc('hour', x) AS x FROM stream
		 *   SELECT substring(y::text, 1, 2) as x, substring(x, 1, 2) FROM stream
		 *
		 * In both these examples we need an explicit cast for `x`.
		 */
		needs_type = false;
		refs_target = false;

		foreach(lc2, select->targetList)
		{
			ResTarget *res = (ResTarget *) lfirst(lc2);
			char *name = res->name ? res->name : FigureColname(res->val);

			if (contains_node((Node *) res, (Node *) cref))
			{
				needs_type = true;
				break;
			}

			if (pg_strcasecmp(qualname, name) == 0)
				refs_target = true;
		}

		if (refs_target && !needs_type)
			continue;

		/* If it doesn't reference a target or is contained in a target, it needs a type */
		if (needs_type || !refs_target)
		{
			/*
			 * If it's a stream-table join, try to do some extra work to make the error
			 * informative, as the user may be trying to join against a nonexistent table.
			 */
			bool has_join = false;
			RangeVar *rel = NULL;

			foreach(lc, select->fromClause)
			{
				Node *n = (Node *) lfirst(lc);
				if (IsA(n, JoinExpr))
				{
					has_join = true;
					break;
				}
			}

			if (list_length(cref->fields) > 1)
			{
				Value *alias = linitial(cref->fields);
				foreach(lc, context->streams)
				{
					RangeVar *rv = (RangeVar *) lfirst(lc);
					if (pg_strcasecmp(rv->relname, strVal(alias)) == 0 ||
							(rv->alias && pg_strcasecmp(rv->alias->aliasname, strVal(alias)) == 0))
					{
						rel = rv;
						break;
					}
				}
			}

			if (has_join)
			{
				if (rel)
					ereport(ERROR,
							(errcode(ERRCODE_AMBIGUOUS_COLUMN),
							 errmsg("column reference \"%s\" has an ambiguous type", qualname),
							 errhint("Explicitly cast to the desired type. For example, %s::integer. "
									 "If \"%s\" is supposed to be a relation, create it first with CREATE TABLE or CREATE STREAM.", qualname, rel->relname),
							 parser_errposition(context->pstate, cref->location)));
				else
					ereport(ERROR,
							(errcode(ERRCODE_AMBIGUOUS_COLUMN),
							 errmsg("column reference \"%s\" has an ambiguous type", qualname),
							 errhint("Explicitly cast to the desired type. For example, %s::integer. "
									 "If \"%s\" is supposed to belong to a relation, create the relation first with CREATE TABLE or CREATE STREAM.", qualname, qualname),
							 parser_errposition(context->pstate, cref->location)));
			}
			else
				ereport(ERROR,
						(errcode(ERRCODE_AMBIGUOUS_COLUMN),
						errmsg("column reference \"%s\" has an ambiguous type", qualname),
						errhint("Explicitly cast to the desired type. For example, %s::integer.", qualname),
						parser_errposition(context->pstate, cref->location)));
		}
	}

	/* Ensure that any WINDOWs are legal */
	collect_windows(select, context);
	if (context->windows)
	{
		context->pstate->p_is_continuous_view = true;
		context->pstate->p_cont_view_context = context;
		transformFromClause(context->pstate, select->fromClause);

		foreach(lc, context->windows)
		{
			WindowDef *window = (WindowDef *) lfirst(lc);

			if (list_length(window->orderClause) > 1)
			{
				/* Can't ORDER BY multiple columns. */
				ereport(ERROR,
						(errcode(ERRCODE_SYNTAX_ERROR),
						errmsg("only a single ORDER BY is allowed for WINDOWs"),
						parser_errposition(context->pstate, window->location)));
			}
			else if (list_length(window->orderClause) == 1)
			{
				SortBy *sort = (SortBy *) linitial(window->orderClause);
				Oid type = exprType(transformExpr(context->pstate, sort->node, EXPR_KIND_WHERE));
				/* ORDER BY must be on a date, timestamp or timestamptz field */
				if (!(type == 1082 || type == 1114 || type == 1184))
					ereport(ERROR,
							(errcode(ERRCODE_SYNTAX_ERROR),
							errmsg("ORDER BY expression for WINDOWs must have a timestamp-like result type"),
							parser_errposition(context->pstate, sort->location)));
			}
		}
	}

	/* Ensure that the sliding window is legal */
	if (find_clock_timestamp_expr(select->whereClause, context))
		validate_clock_timestamp_expr(select, context->expr, context);

	copy = copyObject(select);

	/* Pass it to the analyzer to make sure all function definitions, etc. are correct */
	parse_analyze((Node *) select, sql, NULL, 0);

	/* Warn the user if it's a stream-table join with an unindexed join qual */
	warn_unindexed_join(copy, context);
}

/*
 * ParserGetStreamDescr
 *
 * Get a parse-time tuple descriptor for the given stream
 */
TupleDesc
ParserGetStreamDescr(ParseState *pstate, RangeVar *rv, RangeTblEntry *rte)
{
	ContAnalyzeContext *context = pstate->p_cont_view_context;
	List *attrs = NIL;
	ListCell *lc;
	TupleDesc tupdesc;
	bool onestream = list_length(context->streams) == 1 && list_length(context->rels) == 0;
	AttrNumber attnum = 1;
	bool sawArrivalTime = false;
	Form_pg_attribute *attrsArray;
	int i;

	/*
	 * We cheat a little and use the CTE fields here, because they're exactly
	 * what we need for stream type information. Eventually we can add our own
	 * identical fields if we need to.
	 */
	rte->ctecoltypes = NIL;
	rte->ctecoltypmods = NIL;
	rte->ctecolcollations = NIL;

	if (RangeVarIsForTypedStream(rv))
	{
		Relation rel = heap_openrv_extended(rv, AccessShareLock, false);
		TupleDesc td = RelationGetDescr(rel);

		for (i = 0; i < td->natts; i++)
		{
			attrs = lappend(attrs, td->attrs[i]);
			attnum++;
		}

		heap_close(rel, AccessShareLock);
	}
	else
	{
		foreach(lc, context->types)
		{
			TypeCast *tc = (TypeCast *) lfirst(lc);
			ColumnRef *ref = (ColumnRef *) tc->arg;
			Form_pg_attribute attr;
			char *colname;
			bool alreadyExists = false;
			ListCell *lc;
			Type type;
			int32 typemod;

			if (list_length(ref->fields) == 2)
			{
				/* find the columns that belong to this stream desc */
				char *colrelname = strVal(linitial(ref->fields));
				char *relname = rv->alias ? rv->alias->aliasname : rv->relname;
				if (pg_strcasecmp(relname, colrelname) != 0)
					continue;
			}

			if ((list_length(ref->fields) == 1) && !onestream)
				ereport(ERROR,
						(errcode(ERRCODE_AMBIGUOUS_COLUMN),
						 errmsg("column reference is ambiguous"),
						 parser_errposition(context->pstate, ref->location)));

			colname = FigureColname((Node *) ref);

			/* Dedup */
			foreach (lc, attrs)
			{
				Form_pg_attribute attr = (Form_pg_attribute) lfirst(lc);
				if (pg_strcasecmp(colname, NameStr(attr->attname)) == 0)
				{
					alreadyExists = true;
					break;
				}
			}

			if (alreadyExists)
				continue;

			if (pg_strcasecmp(colname, ARRIVAL_TIMESTAMP) == 0)
					sawArrivalTime = true;

			type = typenameType(pstate, tc->typeName, &typemod);

			attr = (Form_pg_attribute) palloc(sizeof(FormData_pg_attribute));
			attr->attndims = list_length(tc->typeName->arrayBounds);
			attr->attnum = attnum++;
			attr->atttypid = typeTypeId(type);
			attr->atttypmod = typemod;
			attr->attcollation = typeTypeCollation(type);

			namestrcpy(&attr->attname, colname);
			attrs = lappend(attrs, attr);

			ReleaseSysCache((HeapTuple) type);
		}
	}

	if (!sawArrivalTime)
	{
		Oid oid = LookupTypeNameOid(NULL, makeTypeName("timestamptz"), false);
		Form_pg_attribute attr = (Form_pg_attribute) palloc(sizeof(FormData_pg_attribute));
		attr->attnum = attnum++;
		attr->atttypid = oid;
		attr->attndims = 1;
		attr->atttypmod = -1;
		attr->attcollation = InvalidOid;
		namestrcpy(&attr->attname, ARRIVAL_TIMESTAMP);
		attrs = lappend(attrs, attr);
	}

	attrsArray = (Form_pg_attribute *) palloc(list_length(attrs) * sizeof(Form_pg_attribute));
	i = 0;

	foreach(lc, attrs)
	{
		attrsArray[i] = (Form_pg_attribute) lfirst(lc);
		rte->ctecoltypes = lappend_oid(rte->ctecoltypes, attrsArray[i]->atttypid);
		rte->ctecoltypmods = lappend_int(rte->ctecoltypmods, attrsArray[i]->atttypmod);
		rte->ctecolcollations = lappend_oid(rte->ctecolcollations, attrsArray[i]->attcollation);
		i++;
	}

	qsort(attrsArray, list_length(attrs), sizeof(Form_pg_attribute), &compare_attrs);

	tupdesc = CreateTemplateTupleDesc(list_length(attrs), false);

	for (i = 0; i < list_length(attrs); i++)
	{
		Form_pg_attribute attr = attrsArray[i];
		TupleDescInitEntry(tupdesc, attr->attnum, NameStr(attr->attname),
				attr->atttypid, InvalidOid, attr->attndims);
	}

	pfree(attrsArray);

	return tupdesc;
}


/*
 * transformContinuousSelectStmt
 */
void
transformContSelectStmt(ParseState *pstate, SelectStmt *select)
{
<<<<<<< HEAD
	RangeVar *relation = stream->name;
	RangeTblEntry *rte = makeNode(RangeTblEntry);
	char *refname = relation->alias ? relation->alias->aliasname : relation->relname;

	rte->rtekind = RTE_STREAM;
	rte->alias = relation->alias;
	rte->inFromCl = true;
	rte->requiredPerms = ACL_SELECT;
	rte->checkAsUser = InvalidOid;		/* not set-uid by default, either */
	rte->selectedCols = NULL;
	rte->modifiedCols = NULL;
	rte->relname = refname;

	rte->eref = makeAlias(refname, NIL);
	rte->relkind = RELKIND_STREAM;
	rte->relid = GetStreamRelId(stream->name);
	rte->relnamespace = RangeVarGetCreationNamespace(stream->name);

	rte->streamdesc = stream;

	if (pstate != NULL)
		pstate->p_rtable = lappend(pstate->p_rtable, rte);

	return rte;
=======
	ContAnalyzeContext *context = MakeContAnalyzeContext(pstate, select);

	collect_rels_and_streams((Node *) select->fromClause, context);
	collect_types_and_cols((Node *) select, context);

	pstate->p_cont_view_context = context;
	pstate->p_is_continuous_view = true;
>>>>>>> 2517395a
}<|MERGE_RESOLUTION|>--- conflicted
+++ resolved
@@ -917,32 +917,6 @@
 void
 transformContSelectStmt(ParseState *pstate, SelectStmt *select)
 {
-<<<<<<< HEAD
-	RangeVar *relation = stream->name;
-	RangeTblEntry *rte = makeNode(RangeTblEntry);
-	char *refname = relation->alias ? relation->alias->aliasname : relation->relname;
-
-	rte->rtekind = RTE_STREAM;
-	rte->alias = relation->alias;
-	rte->inFromCl = true;
-	rte->requiredPerms = ACL_SELECT;
-	rte->checkAsUser = InvalidOid;		/* not set-uid by default, either */
-	rte->selectedCols = NULL;
-	rte->modifiedCols = NULL;
-	rte->relname = refname;
-
-	rte->eref = makeAlias(refname, NIL);
-	rte->relkind = RELKIND_STREAM;
-	rte->relid = GetStreamRelId(stream->name);
-	rte->relnamespace = RangeVarGetCreationNamespace(stream->name);
-
-	rte->streamdesc = stream;
-
-	if (pstate != NULL)
-		pstate->p_rtable = lappend(pstate->p_rtable, rte);
-
-	return rte;
-=======
 	ContAnalyzeContext *context = MakeContAnalyzeContext(pstate, select);
 
 	collect_rels_and_streams((Node *) select->fromClause, context);
@@ -950,5 +924,4 @@
 
 	pstate->p_cont_view_context = context;
 	pstate->p_is_continuous_view = true;
->>>>>>> 2517395a
 }