/*-------------------------------------------------------------------------
 *
 * worker.c
 *
 *	  Worker process functionality
 *
 * src/backend/pipeline/worker.c
 *
 *-------------------------------------------------------------------------
 */
#include "postgres.h"
#include <time.h>
#include <unistd.h>

#include "access/htup_details.h"
#include "access/xact.h"
#include "catalog/pipeline_query.h"
#include "executor/executor.h"
#include "miscadmin.h"
#include "nodes/execnodes.h"
#include "pipeline/combiner.h"
#include "pipeline/combinerReceiver.h"
#include "pipeline/cqproc.h"
#include "pipeline/worker.h"
#include "tcop/dest.h"
#include "utils/builtins.h"
#include "utils/memutils.h"
#include "utils/rel.h"
#include "utils/snapmgr.h"
#include "utils/syscache.h"
#include "utils/timestamp.h"
#include "storage/proc.h"
#include "pgstat.h"
#include "utils/timestamp.h"

extern StreamBuffer *GlobalStreamBuffer;
extern int EmptyStreamBufferWaitTime;


/*
 * We keep some resources across transactions, so we attach everything to a
 * long-lived ResourceOwner, which prevents the below commit from thinking that
 * there are reference leaks
 */
static void
start_executor(QueryDesc *queryDesc, MemoryContext context, ResourceOwner owner)
{
	MemoryContext old;
	ResourceOwner save;

	StartTransactionCommand();

	old = MemoryContextSwitchTo(context);

	save = CurrentResourceOwner;
	CurrentResourceOwner = owner;

	queryDesc->snapshot = GetTransactionSnapshot();
	queryDesc->snapshot->copied = true;

	RegisterSnapshotOnOwner(queryDesc->snapshot, owner);

	ExecutorStart(queryDesc, 0);

	queryDesc->snapshot->active_count++;
	UnregisterSnapshotFromOwner(queryDesc->snapshot, owner);
	UnregisterSnapshotFromOwner(queryDesc->estate->es_snapshot, owner);

	CurrentResourceOwner = TopTransactionResourceOwner;

	MemoryContextSwitchTo(old);

	CommitTransactionCommand();

	CurrentResourceOwner = save;
}

static void
set_snapshot(EState *estate, ResourceOwner owner)
{
	estate->es_snapshot = GetTransactionSnapshot();
	estate->es_snapshot->active_count++;
	estate->es_snapshot->copied = true;
	RegisterSnapshotOnOwner(estate->es_snapshot, owner);
	PushActiveSnapshot(estate->es_snapshot);
}

static void
unset_snapshot(EState *estate, ResourceOwner owner)
{
	PopActiveSnapshot();
	UnregisterSnapshotFromOwner(estate->es_snapshot, owner);
}

/*
 * ContinuousQueryWorkerStartup
 *
 * Launches a CQ worker, which continuously generates partial query results to send
 * back to the combiner process.
 */
void
ContinuousQueryWorkerRun(Portal portal, ContinuousViewState *state, QueryDesc *queryDesc, ResourceOwner owner)
{
	EState	   *estate = NULL;
	DestReceiver *dest;
	CmdType		operation;
	MemoryContext oldcontext;
	int timeoutms = state->maxwaitms;
	MemoryContext runcontext;
	MemoryContext xactcontext;
	bool *activeFlagPtr = GetActiveFlagPtr(MyCQId);
	TimestampTz curtime = GetCurrentTimestamp();
	TimestampTz last_process_time = GetCurrentTimestamp();
	ResourceOwner cqowner = ResourceOwnerCreate(NULL, "CQResourceOwner");
	bool savereadonly = XactReadOnly;

	dest = CreateDestReceiver(DestCombiner);
	SetCombinerDestReceiverParams(dest, GetSocketName(MyCQId));

	/* workers only need read-only transactions */
	XactReadOnly = true;

	runcontext = AllocSetContextCreate(TopMemoryContext, "CQRunContext",
			ALLOCSET_DEFAULT_MINSIZE,
			ALLOCSET_DEFAULT_INITSIZE,
			ALLOCSET_DEFAULT_MAXSIZE);

	oldcontext = MemoryContextSwitchTo(runcontext);

	xactcontext = TopTransactionContext;
	TopTransactionContext = runcontext;

retry:
	PG_TRY();
	{
		start_executor(queryDesc, runcontext, cqowner);

		CurrentResourceOwner = cqowner;

		estate = queryDesc->estate;
		operation = queryDesc->operation;

		/*
		 * startup tuple receiver, if we will be emitting tuples
		 */
		estate->es_lastoid = InvalidOid;

		(*dest->rStartup) (dest, operation, queryDesc->tupDesc);

		MarkWorkerAsRunning(MyCQId, MyWorkerId);

		/*
		 * XXX (jay): Should be able to copy pointers and maintain an array of pointers instead
		 * of an array of latches. This somehow does not work as expected and autovacuum
		 * seems to be obliterating the new shared array. Make this better.
		 */
<<<<<<< HEAD
		memcpy(&GlobalStreamBuffer->latches[MyCQId], &MyProc->procLatch, sizeof(Latch));

		for (;;)
		{
			StreamBufferResetNotify(MyCQId);
=======
		memcpy(&GlobalStreamBuffer->latches[MyCQId][MyWorkerId], &MyProc->procLatch, sizeof(Latch));

		for (;;)
		{
			StreamBufferResetNotify(MyCQId, MyWorkerId);

>>>>>>> 1007b7eb
			if (StreamBufferIsEmpty())
			{
				curtime = GetCurrentTimestamp();
				if (TimestampDifferenceExceeds(last_process_time, curtime, EmptyStreamBufferWaitTime * 1000))
				{
					pgstat_report_activity(STATE_WORKER_WAIT, queryDesc->sourceText);
<<<<<<< HEAD
					StreamBufferWait(MyCQId);
=======
					StreamBufferWait(MyCQId, MyWorkerId);
>>>>>>> 1007b7eb
					pgstat_report_activity(STATE_WORKER_RUNNING, queryDesc->sourceText);
				}
				else
					pg_usleep(CQ_DEFAULT_SLEEP_MS * 1000);
			}

			StartTransactionCommand();
			set_snapshot(estate, cqowner);

			CurrentResourceOwner = cqowner;

			MemoryContextSwitchTo(estate->es_query_cxt);

			estate->es_processed = 0;
			estate->es_filtered = 0;

			/*
			 * Run plan on a microbatch
			 */
			ExecutePlan(estate, queryDesc->planstate, operation,
					true, 0, timeoutms, ForwardScanDirection, dest);

			StreamBufferClearPinnedSlots();

			MemoryContextSwitchTo(runcontext);
			CurrentResourceOwner = cqowner;

			unset_snapshot(estate, cqowner);
			CommitTransactionCommand();

			if (estate->es_processed + estate->es_filtered != 0)
			{
				/*
				 * If the CV query is such that the select does not return any tuples
				 * ex: select id where id=99; and id=99 does not exist, then this reset
				 * will fail. What will happen is that the worker will block at the latch for every
				 * allocated slot, TILL a cv returns a non-zero tuple, at which point
				 * the worker will resume a simple sleep for the threshold time.
				 */
				last_process_time = GetCurrentTimestamp();
			}

			/* Has the CQ been deactivated? */
			if (!*activeFlagPtr)
				break;
		}

		CurrentResourceOwner = cqowner;

		/*
		 * The cleanup functions below expect these things to be registered
		 */
		RegisterSnapshotOnOwner(estate->es_snapshot, cqowner);
		RegisterSnapshotOnOwner(queryDesc->snapshot, cqowner);
		RegisterSnapshotOnOwner(queryDesc->crosscheck_snapshot, cqowner);

		/* cleanup */
		ExecutorFinish(queryDesc);
		ExecutorEnd(queryDesc);
		FreeQueryDesc(queryDesc);
	}
	PG_CATCH();
	{
		EmitErrorReport();
		FlushErrorState();

		/* Since the worker is read-only, we can simply commit the transaction. */
		if (ActiveSnapshotSet())
			unset_snapshot(estate, cqowner);
		if (IsTransactionState())
			CommitTransactionCommand();

		StreamBufferUnpinAllPinnedSlots();

		MemoryContextResetAndDeleteChildren(runcontext);

		if (ContinuousQueryCrashRecovery)
			goto retry;
	}
	PG_END_TRY();

	(*dest->rShutdown) (dest);

	TopTransactionContext = xactcontext;

	MemoryContextDelete(runcontext);
	MemoryContextSwitchTo(oldcontext);

	XactReadOnly = savereadonly;

	if (queryDesc->totaltime)
		InstrStopNode(queryDesc->totaltime, estate->es_processed);

	CurrentResourceOwner = owner;
}<|MERGE_RESOLUTION|>--- conflicted
+++ resolved
@@ -154,31 +154,19 @@
 		 * of an array of latches. This somehow does not work as expected and autovacuum
 		 * seems to be obliterating the new shared array. Make this better.
 		 */
-<<<<<<< HEAD
-		memcpy(&GlobalStreamBuffer->latches[MyCQId], &MyProc->procLatch, sizeof(Latch));
-
-		for (;;)
-		{
-			StreamBufferResetNotify(MyCQId);
-=======
 		memcpy(&GlobalStreamBuffer->latches[MyCQId][MyWorkerId], &MyProc->procLatch, sizeof(Latch));
 
 		for (;;)
 		{
 			StreamBufferResetNotify(MyCQId, MyWorkerId);
 
->>>>>>> 1007b7eb
 			if (StreamBufferIsEmpty())
 			{
 				curtime = GetCurrentTimestamp();
 				if (TimestampDifferenceExceeds(last_process_time, curtime, EmptyStreamBufferWaitTime * 1000))
 				{
 					pgstat_report_activity(STATE_WORKER_WAIT, queryDesc->sourceText);
-<<<<<<< HEAD
-					StreamBufferWait(MyCQId);
-=======
 					StreamBufferWait(MyCQId, MyWorkerId);
->>>>>>> 1007b7eb
 					pgstat_report_activity(STATE_WORKER_RUNNING, queryDesc->sourceText);
 				}
 				else
