--- conflicted
+++ resolved
@@ -50,10 +50,9 @@
 	int timeoutms = queryDesc->plannedstmt->cq_state->maxwaitms;
 	NameData name;
 	bool hasBeenDeactivated = false;
-<<<<<<< HEAD
-	TimestampTz lastCheckTime = GetCurrentTimestamp();
 	MemoryContext runcontext;
 	MemoryContext execcontext;
+	TimestampTz lastDeactivateCheckTime = GetCurrentTimestamp();
 
 	runcontext = AllocSetContextCreate(TopMemoryContext, "CQRunContext",
 										ALLOCSET_DEFAULT_MINSIZE,
@@ -64,9 +63,6 @@
 										ALLOCSET_DEFAULT_MINSIZE,
 										ALLOCSET_DEFAULT_INITSIZE,
 										ALLOCSET_DEFAULT_MAXSIZE);
-=======
-	TimestampTz lastDeactivateCheckTime = GetCurrentTimestamp();
->>>>>>> b2327fd2
 
 	namestrcpy(&name, cvname);
 	CurrentResourceOwner = owner;
@@ -121,13 +117,7 @@
 
 		estate->es_processed = 0;
 
-<<<<<<< HEAD
-		if (TimestampDifferenceExceeds(lastCheckTime, GetCurrentTimestamp(), CQ_INACTIVE_CHECK_MS))
-=======
-		MemoryContextReset(ContinuousQueryContext);
-
 		if (TimestampDifferenceExceeds(lastDeactivateCheckTime, GetCurrentTimestamp(), CQ_INACTIVE_CHECK_MS))
->>>>>>> b2327fd2
 		{
 			/* Check is we have been deactivated, and break out
 			 * if we have. */
