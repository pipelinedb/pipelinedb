/*-------------------------------------------------------------------------
 *
 * worker.c
 *
 *	  Worker process functionality
 *
 * src/backend/pipeline/worker.c
 *
 *-------------------------------------------------------------------------
 */
#include "postgres.h"
#include <time.h>
#include <unistd.h>

#include "access/htup_details.h"
#include "access/xact.h"
#include "catalog/pipeline_query.h"
#include "executor/executor.h"
#include "miscadmin.h"
#include "nodes/execnodes.h"
#include "pipeline/combiner.h"
#include "pipeline/combinerReceiver.h"
#include "pipeline/cqproc.h"
#include "pipeline/tuplebuf.h"
#include "pipeline/worker.h"
#include "tcop/dest.h"
#include "utils/builtins.h"
#include "utils/memutils.h"
#include "utils/rel.h"
#include "utils/snapmgr.h"
#include "utils/syscache.h"
#include "utils/timestamp.h"
#include "storage/proc.h"
#include "pgstat.h"
#include "utils/timestamp.h"

/*
 * We keep some resources across transactions, so we attach everything to a
 * long-lived ResourceOwner, which prevents the below commit from thinking that
 * there are reference leaks
 */
static void
start_executor(QueryDesc *queryDesc, MemoryContext context, ResourceOwner owner)
{
	MemoryContext old;
	ResourceOwner save;

	StartTransactionCommand();

	old = MemoryContextSwitchTo(context);

	save = CurrentResourceOwner;
	CurrentResourceOwner = owner;

	queryDesc->snapshot = GetTransactionSnapshot();
	queryDesc->snapshot->copied = true;

	RegisterSnapshotOnOwner(queryDesc->snapshot, owner);

	ExecutorStart(queryDesc, 0);

	queryDesc->snapshot->active_count++;
	UnregisterSnapshotFromOwner(queryDesc->snapshot, owner);
	UnregisterSnapshotFromOwner(queryDesc->estate->es_snapshot, owner);

	CurrentResourceOwner = TopTransactionResourceOwner;

	MemoryContextSwitchTo(old);

	CommitTransactionCommand();

	CurrentResourceOwner = save;
}

static void
set_snapshot(EState *estate, ResourceOwner owner)
{
	estate->es_snapshot = GetTransactionSnapshot();
	estate->es_snapshot->active_count++;
	estate->es_snapshot->copied = true;
	RegisterSnapshotOnOwner(estate->es_snapshot, owner);
	PushActiveSnapshot(estate->es_snapshot);
}

static void
unset_snapshot(EState *estate, ResourceOwner owner)
{
	PopActiveSnapshot();
	UnregisterSnapshotFromOwner(estate->es_snapshot, owner);
}

/*
 * ContinuousQueryWorkerStartup
 *
 * Launches a CQ worker, which continuously generates partial query results to send
 * back to the combiner process.
 */
void
ContinuousQueryWorkerRun(Portal portal, ContinuousViewState *state, QueryDesc *queryDesc, ResourceOwner owner)
{
	EState	   *estate = NULL;
	DestReceiver *dest;
	CmdType		operation;
	MemoryContext oldcontext;
	int timeoutms = state->maxwaitms;
	MemoryContext runcontext;
	MemoryContext xactcontext;
	CQProcEntry *entry = GetCQProcEntry(MyCQId);
	TimestampTz last_process = GetCurrentTimestamp();
	ResourceOwner cqowner = ResourceOwnerCreate(NULL, "CQResourceOwner");
	bool savereadonly = XactReadOnly;

	dest = CreateDestReceiver(DestCombiner);
	SetCombinerDestReceiverParams(dest, MyCQId);

	/* workers only need read-only transactions */
	XactReadOnly = true;

	runcontext = AllocSetContextCreate(TopMemoryContext, "CQRunContext",
			ALLOCSET_DEFAULT_MINSIZE,
			ALLOCSET_DEFAULT_INITSIZE,
			ALLOCSET_DEFAULT_MAXSIZE);

	oldcontext = MemoryContextSwitchTo(runcontext);

	xactcontext = TopTransactionContext;
	TopTransactionContext = runcontext;

	elog(LOG, "\"%s\" worker %d running", queryDesc->plannedstmt->cq_target->relname, MyProcPid);

	MarkWorkerAsRunning(MyCQId, MyWorkerId);
	pgstat_report_activity(STATE_RUNNING, queryDesc->sourceText);

	TupleBufferInitLatch(WorkerTupleBuffer, MyCQId, MyWorkerId, &MyProc->procLatch);

retry:
	PG_TRY();
	{
		start_executor(queryDesc, runcontext, cqowner);

		CurrentResourceOwner = cqowner;

		estate = queryDesc->estate;
		operation = queryDesc->operation;

		/*
		 * Initialize context that lives for the duration of a single iteration
		 * of the main worker loop
		 */
		CQExecutionContext = AllocSetContextCreate(estate->es_query_cxt, "CQExecutionContext",
				ALLOCSET_DEFAULT_MINSIZE,
				ALLOCSET_DEFAULT_INITSIZE,
				ALLOCSET_DEFAULT_MAXSIZE);

		/*
		 * startup tuple receiver, if we will be emitting tuples
		 */
		estate->es_lastoid = InvalidOid;

		(*dest->rStartup) (dest, operation, queryDesc->tupDesc);

		for (;;)
		{
			if (!TupleBufferHasUnreadSlots())
			{
				if (TimestampDifferenceExceeds(last_process, GetCurrentTimestamp(), EmptyTupleBufferWaitTime))
				{
					pgstat_report_activity(STATE_IDLE, queryDesc->sourceText);
					TupleBufferWait(WorkerTupleBuffer, MyCQId, MyWorkerId);
					pgstat_report_activity(STATE_RUNNING, queryDesc->sourceText);
				}
				else
					pg_usleep(CQ_DEFAULT_SLEEP_MS * 1000);
			}

<<<<<<< HEAD
			if (state->wxact)
			{
				StartTransactionCommand();
				set_snapshot(estate, cqowner);
			}
=======
			TupleBufferResetNotify(WorkerTupleBuffer, MyCQId, MyWorkerId);

			StartTransactionCommand();
			set_snapshot(estate, cqowner);
>>>>>>> 4f786710

			CurrentResourceOwner = cqowner;

			MemoryContextSwitchTo(estate->es_query_cxt);

			estate->es_processed = 0;
			estate->es_filtered = 0;

			/*
			 * Run plan on a microbatch
			 */
			ExecutePlan(estate, queryDesc->planstate, operation,
					true, 0, timeoutms, ForwardScanDirection, dest);

			TupleBufferClearPinnedSlots();
			MemoryContextReset(CQExecutionContext);

			MemoryContextSwitchTo(runcontext);
			CurrentResourceOwner = cqowner;

			if (state->wxact)
			{
				unset_snapshot(estate, cqowner);
				CommitTransactionCommand();
			}

			if (estate->es_processed || estate->es_filtered)
			{
				/*
				 * If the CV query is such that the select does not return any tuples
				 * ex: select id where id=99; and id=99 does not exist, then this reset
				 * will fail. What will happen is that the worker will block at the latch for every
				 * allocated slot, TILL a cv returns a non-zero tuple, at which point
				 * the worker will resume a simple sleep for the threshold time.
				 */
				last_process = GetCurrentTimestamp();
			}



			/* Has the CQ been deactivated? */
			if (!entry->active)
				break;
		}

		CurrentResourceOwner = cqowner;

		/*
		 * The cleanup functions below expect these things to be registered
		 */
		RegisterSnapshotOnOwner(estate->es_snapshot, cqowner);
		RegisterSnapshotOnOwner(queryDesc->snapshot, cqowner);
		RegisterSnapshotOnOwner(queryDesc->crosscheck_snapshot, cqowner);

		/* cleanup */
		ExecutorFinish(queryDesc);
		ExecutorEnd(queryDesc);
		FreeQueryDesc(queryDesc);
	}
	PG_CATCH();
	{
		EmitErrorReport();
		FlushErrorState();

		/* Since the worker is read-only, we can simply commit the transaction. */
		if (ActiveSnapshotSet())
			unset_snapshot(estate, cqowner);
		if (IsTransactionState())
			CommitTransactionCommand();

		TupleBufferUnpinAllPinnedSlots();
		TupleBufferClearReaders();

		/* This resets the es_query_ctx and in turn the CQExecutionContext */
		MemoryContextResetAndDeleteChildren(runcontext);

		if (ContinuousQueryCrashRecovery)
			goto retry;
	}
	PG_END_TRY();

	(*dest->rShutdown) (dest);

	TopTransactionContext = xactcontext;

	MemoryContextDelete(runcontext);
	MemoryContextSwitchTo(oldcontext);

	XactReadOnly = savereadonly;

	if (queryDesc->totaltime)
		InstrStopNode(queryDesc->totaltime, estate->es_processed);

	CurrentResourceOwner = owner;
}<|MERGE_RESOLUTION|>--- conflicted
+++ resolved
@@ -173,18 +173,13 @@
 					pg_usleep(CQ_DEFAULT_SLEEP_MS * 1000);
 			}
 
-<<<<<<< HEAD
+			TupleBufferResetNotify(WorkerTupleBuffer, MyCQId, MyWorkerId);
+
 			if (state->wxact)
 			{
 				StartTransactionCommand();
 				set_snapshot(estate, cqowner);
 			}
-=======
-			TupleBufferResetNotify(WorkerTupleBuffer, MyCQId, MyWorkerId);
-
-			StartTransactionCommand();
-			set_snapshot(estate, cqowner);
->>>>>>> 4f786710
 
 			CurrentResourceOwner = cqowner;
 
