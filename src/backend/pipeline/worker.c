--- conflicted
+++ resolved
@@ -154,30 +154,19 @@
 		 * of an array of latches. This somehow does not work as expected and autovacuum
 		 * seems to be obliterating the new shared array. Make this better.
 		 */
-<<<<<<< HEAD
 		memcpy(&GlobalStreamBuffer->latches[MyCQId][MyWorkerId], &MyProc->procLatch, sizeof(Latch));
 
 		for (;;)
 		{
 			StreamBufferResetNotify(MyCQId, MyWorkerId);
-=======
-		memcpy(&GlobalStreamBuffer->latches[MyCQId], &MyProc->procLatch, sizeof(Latch));
-
-		for (;;)
-		{
-			StreamBufferResetNotify(MyCQId);
->>>>>>> 795669a4
+
 			if (StreamBufferIsEmpty())
 			{
 				curtime = GetCurrentTimestamp();
 				if (TimestampDifferenceExceeds(last_process_time, curtime, EmptyStreamBufferWaitTime * 1000))
 				{
 					pgstat_report_activity(STATE_WORKER_WAIT, queryDesc->sourceText);
-<<<<<<< HEAD
 					StreamBufferWait(MyCQId, MyWorkerId);
-=======
-					StreamBufferWait(MyCQId);
->>>>>>> 795669a4
 					pgstat_report_activity(STATE_WORKER_RUNNING, queryDesc->sourceText);
 				}
 				else
