/*-------------------------------------------------------------------------
 *
 * cont_scheduler.c
 *
 * Copyright (c) 2013-2015, PipelineDB
 *
 * IDENTIFICATION
 *    src/backend/pipeline/cont_scheduler.c
 *
 *-------------------------------------------------------------------------
 */
#include <math.h>
#include <sys/resource.h>
#include <time.h>
#include <unistd.h>

#include "postgres.h"

#include "access/heapam.h"
#include "access/htup_details.h"
#include "access/xact.h"
#include "catalog/pg_database.h"
#include "libpq/pqsignal.h"
#include "miscadmin.h"
#include "nodes/print.h"
#include "pgstat.h"
#include "pipeline/cont_execute.h"
#include "pipeline/cont_scheduler.h"
#include "pipeline/ipc/broker.h"
#include "pipeline/ipc/zmq.h"
#include "pipeline/miscutils.h"
#include "postmaster/fork_process.h"
#include "postmaster/postmaster.h"
#include "storage/ipc.h"
#include "storage/pmsignal.h"
#include "storage/proc.h"
#include "storage/shmem.h"
#include "storage/shm_alloc.h"
#include "storage/sinval.h"
#include "storage/spin.h"
#include "tcop/pquery.h"
#include "tcop/tcopprot.h"
#include "utils/builtins.h"
#include "utils/memutils.h"
#include "utils/portal.h"
#include "utils/ps_status.h"
#include "utils/snapmgr.h"
#include "utils/syscache.h"
#include "utils/timeout.h"

#define NUM_BG_WORKERS_PER_DB (continuous_query_num_workers + continuous_query_num_combiners)
#define NUM_LOCKS_PER_DB NUM_BG_WORKERS_PER_DB

#define BG_PROC_STATUS_TIMEOUT 1000
#define CQ_STATE_CHANGE_TIMEOUT 5000

typedef struct DatabaseEntry
{
	Oid oid;
	NameData name;
} DatabaseEntry;

static List *DatabaseList = NIL;

/* per-process structures */
ContQueryProc *MyContQueryProc = NULL;

/* flags to tell if we are in a continuous query process */
static bool am_cont_scheduler = false;
static bool am_cont_worker = false;
bool am_cont_combiner = false;

/* guc parameters */
bool continuous_queries_enabled;
bool continuous_query_crash_recovery;
int  continuous_query_num_combiners;
int  continuous_query_num_workers;
int  continuous_query_max_wait;
int  continuous_query_combiner_work_mem;
int  continuous_query_combiner_synchronous_commit;
int continuous_query_commit_interval;
double continuous_query_proc_priority;

/* memory context for long-lived data */
static MemoryContext ContQuerySchedulerContext;

/* flags set by signal handlers */
static volatile sig_atomic_t got_SIGHUP = false;
static volatile sig_atomic_t got_SIGTERM = false;
static volatile sig_atomic_t got_SIGINT = false;

/* the main continuous process scheduler shmem struct */
typedef struct ContQuerySchedulerShmemStruct
{
	pid_t pid;
	HTAB *db_table;
	ContQueryRunParams params;
} ContQuerySchedulerShmemStruct;

static ContQuerySchedulerShmemStruct *ContQuerySchedulerShmem;

NON_EXEC_STATIC void ContQuerySchedulerMain(int argc, char *argv[]) __attribute__((noreturn));

static void
update_run_params(void)
{
	ContQueryRunParams *params = GetContQueryRunParams();
	params->batch_size = continuous_query_batch_size;
	params->max_wait = continuous_query_max_wait;
}

static Size
ContQueryDatabaseMetadataSize(void)
{
	return (sizeof(ContQueryDatabaseMetadata) +
			(sizeof(ContQueryProc) * NUM_BG_WORKERS_PER_DB) +
			(sizeof(ContQueryProc) * max_worker_processes));
}

/* shared memory stuff */
Size
ContQuerySchedulerShmemSize(void)
{
	Size		size;

	size = MAXALIGN(sizeof(ContQuerySchedulerShmemStruct));
	size = add_size(size, hash_estimate_size(16, ContQueryDatabaseMetadataSize()));

	return size;
}

void
ContQuerySchedulerShmemInit(void)
{
	bool found;
	Size size = ContQuerySchedulerShmemSize();

	ContQuerySchedulerShmem = ShmemInitStruct("ContQuerySchedulerShmem", size, &found);

	if (!found)
	{
		HASHCTL ctl;

		MemSet(ContQuerySchedulerShmem, 0, size);

		ctl.keysize = sizeof(Oid);
		ctl.entrysize = ContQueryDatabaseMetadataSize();
		ctl.hash = oid_hash;

		ContQuerySchedulerShmem->db_table = ShmemInitHash("ContQueryDatabaseMetadata", 4, 16, &ctl, HASH_ELEM | HASH_FUNCTION);

		update_run_params();
	}
}

ContQueryRunParams *
GetContQueryRunParams(void)
{
	return &ContQuerySchedulerShmem->params;
}

char *
GetContQueryProcName(ContQueryProc *proc)
{
	char *buf = palloc0(NAMEDATALEN);

	switch (proc->type)
	{
		case Combiner:
<<<<<<< HEAD
			sprintf(buf, "combiner%d [%s]", proc->group_id, NameStr(proc->db_meta->db_name));
			break;
		case Worker:
			sprintf(buf, "worker%d [%s]", proc->group_id, NameStr(proc->db_meta->db_name));
			break;
		case Adhoc:
			sprintf(buf, "adhoc [%s]", NameStr(proc->db_meta->db_name));
=======
			snprintf(buf, NAMEDATALEN, "combiner%d [%s]", proc->group_id, NameStr(proc->db_meta->db_name));
			break;
		case Worker:
			snprintf(buf, NAMEDATALEN, "worker%d [%s]", proc->group_id, NameStr(proc->db_meta->db_name));
			break;
		case AdhocVacuumer:
			snprintf(buf, NAMEDATALEN, "adhoc vacuumer [%s]", NameStr(proc->db_meta->db_name));
>>>>>>> ecb9d6f5
			break;
		case Scheduler:
			return pstrdup("scheduler");
			break;
	}

	return buf;
}

/* status inquiry functions */
bool
IsContQuerySchedulerProcess(void)
{
	return am_cont_scheduler;
}

bool
IsContQueryWorkerProcess(void)
{
	return am_cont_worker;
}

bool
IsContQueryCombinerProcess(void)
{
	return am_cont_combiner;
}

pid_t
StartContQueryScheduler(void)
{
	pid_t pid;

	switch ((pid = fork_process()))
	{
	case -1:
		ereport(LOG,
				(errmsg("could not fork continuous query scheduler process: %m")));
		return 0;

	case 0:
		InitPostmasterChild();
		/* in postmaster child ... */
		/* Close the postmaster's sockets */
		ClosePostmasterPorts(false);

		/* Lose the postmaster's on-exit routines */
		on_exit_reset();

		ContQuerySchedulerMain(0, NULL);
		break;
	default:
		return pid;
	}

	/* shouldn't get here */
	return 0;
}

/* SIGHUP: set flag to re-read config file at next convenient time */
static void
sighup_handler(SIGNAL_ARGS)
{
	int save_errno = errno;

	got_SIGHUP = true;
	if (MyProc)
		SetLatch(MyLatch);

	errno = save_errno;
}

/* SIGTERM: time to die */
static void
sigterm_handler(SIGNAL_ARGS)
{
	int save_errno = errno;

	got_SIGTERM = true;
	if (MyProc)
		SetLatch(MyLatch);

	errno = save_errno;
}

/* SIGUSR2: wake up */
static void
sigusr2_handler(SIGNAL_ARGS)
{
	int save_errno = errno;

	if (MyProc)
		SetLatch(MyLatch);

	errno = save_errno;
}

/* SIGINT: refresh database list */
static void
sigint_handler(SIGNAL_ARGS)
{
	int save_errno = errno;

	got_SIGINT = true;
	if (MyProc)
		SetLatch(MyLatch);

	errno = save_errno;
}

bool
ShouldTerminateContQueryProcess(void)
{
	return (bool) got_SIGTERM;
}

static void
refresh_database_list(void)
{
	List *dbs = NIL;
	Relation pg_database;
	HeapScanDesc scan;
	HeapTuple tup;
	MemoryContext resultcxt;

	/* This is the context that we will allocate our output data in */
	resultcxt = CurrentMemoryContext;

	/*
	 * Start a transaction so we can access pg_database, and get a snapshot.
	 * We don't have a use for the snapshot itself, but we're interested in
	 * the secondary effect that it sets RecentGlobalXmin.  (This is critical
	 * for anything that reads heap pages, because HOT may decide to prune
	 * them even if the process doesn't attempt to modify any tuples.)
	 */
	StartTransactionCommand();
	(void) GetTransactionSnapshot();

	/* We take a AccessExclusiveLock so we don't conflict with any DATABASE commands */
	pg_database = heap_open(DatabaseRelationId, AccessExclusiveLock);
	scan = heap_beginscan_catalog(pg_database, 0, NULL);

	while (HeapTupleIsValid(tup = heap_getnext(scan, ForwardScanDirection)))
	{
		MemoryContext oldcxt;
		Form_pg_database row = (Form_pg_database) GETSTRUCT(tup);
		DatabaseEntry *db_entry;

		/* Ignore template databases or ones that don't allow connections. */
		if (row->datistemplate || !row->datallowconn)
			continue;

		/*
		 * Allocate our results in the caller's context, not the
		 * transaction's. We do this inside the loop, and restore the original
		 * context at the end, so that leaky things like heap_getnext() are
		 * not called in a potentially long-lived context.
		 */
		oldcxt = MemoryContextSwitchTo(resultcxt);

		db_entry = palloc0(sizeof(DatabaseEntry));
		db_entry->oid = HeapTupleGetOid(tup);
		StrNCpy(NameStr(db_entry->name), NameStr(row->datname), NAMEDATALEN);
		dbs = lappend(dbs, db_entry);

		MemoryContextSwitchTo(oldcxt);
	}

	heap_endscan(scan);
	heap_close(pg_database, NoLock);

	CommitTransactionCommand();

	if (DatabaseList)
		list_free_deep(DatabaseList);

	DatabaseList = dbs;
}

static void
purge_adhoc_query(ContQuery *view)
{
	DestReceiver *receiver = 0;
	DropStmt *stmt = makeNode(DropStmt);
	List *querytree_list;
	Node *plan;
	Portal portal;

	stmt->objects = list_make1(
			list_make2(makeString(view->name->schemaname), makeString(view->name->relname)));
	stmt->removeType = OBJECT_CONTVIEW;

	querytree_list = pg_analyze_and_rewrite((Node *) stmt, "DROP",
			NULL, 0);

	plan = ((Query *) linitial(querytree_list))->utilityStmt;
	PushActiveSnapshot(GetTransactionSnapshot());

	portal = CreatePortal("__cleanup_cont_view__", true, true);
	portal->visible = false;

	PortalDefineQuery(portal,
			NULL,
			"DROP",
			"DROP",
			list_make1(plan),
			NULL);

	receiver = CreateDestReceiver(DestNone);

	PortalStart(portal, NULL, 0, GetActiveSnapshot());

	(void) PortalRun(portal,
			FETCH_ALL,
			true,
			receiver,
			receiver,
			NULL);

	(*receiver->rDestroy) (receiver);
	PortalDrop(portal, false);
	PopActiveSnapshot();
}

static void
purge_adhoc_queries(void)
{
	int id;
	Bitmapset *view_ids;

	StartTransactionCommand();

	view_ids = GetAdhocContinuousViewIds();

	while ((id = bms_first_member(view_ids)) >= 0)
	{
		ContQuery *cv = GetContQueryForViewId(id);
		purge_adhoc_query(cv);
	}

	CommitTransactionCommand();
}

static void
cont_bgworker_main(Datum arg)
{
	void (*run) (void);
	ContQueryProc *proc;

	proc = MyContQueryProc = (ContQueryProc *) DatumGetPointer(arg);

	pqsignal(SIGTERM, sigterm_handler);
#define BACKTRACE_SEGFAULTS
#ifdef BACKTRACE_SEGFAULTS
	pqsignal(SIGSEGV, debug_segfault);
#endif

	BackgroundWorkerUnblockSignals();
	BackgroundWorkerInitializeConnection(NameStr(MyContQueryProc->db_meta->db_name), NULL);

	/* if we got a cancel signal in prior command, quit */
	CHECK_FOR_INTERRUPTS();

	proc->latch = MyLatch;

	switch (proc->type)
	{
		case Combiner:
			am_cont_combiner = true;
			run = &ContinuousQueryCombinerMain;
			break;
		case Worker:
			am_cont_worker = true;
			run = &ContinuousQueryWorkerMain;
			break;
<<<<<<< HEAD
		case Adhoc:
=======
		case AdhocVacuumer:
>>>>>>> ecb9d6f5
			/* Clean up and die. */
			purge_adhoc_queries();
			return;
		default:
			elog(ERROR, "invalid continuous query process type: %d", proc->type);
	}

	pgstat_init_cqstat(MyProcStatCQEntry, 0, MyProcPid);
	pzmq_init();
	acquire_my_ipc_queue();

	elog(LOG, "continuous query process \"%s\" running with pid %d", GetContQueryProcName(proc), MyProcPid);
	pgstat_report_activity(STATE_RUNNING, GetContQueryProcName(proc));

	/* Be nice! Give up some CPU. */
	SetNicePriority();

	/* Run the continuous execution function. */
	run();

	pgstat_send_cqpurge(0, MyProcPid, proc->type);
	pzmq_destroy();
	release_my_ipc_queue();

	/* If this isn't a clean termination, exit with a non-zero status code */
	if (!proc->db_meta->terminate)
	{
		elog(LOG, "continuous query process \"%s\" was killed", GetContQueryProcName(proc));
		proc_exit(1);
	}
	else
		elog(LOG, "continuous query process \"%s\" shutting down", GetContQueryProcName(proc));
}

/*
 * wait_for_bg_worker_state
 *
 * We can't use WaitForBackgroundWorkerStartup/WaitForBackgroundWorkerShutdown because
 * the continuous query scheduler isn't a normal backend and so cannot be signaled by
 * the postmaster.
 */
static bool
wait_for_bg_worker_state(BackgroundWorkerHandle *handle, BgwHandleStatus state, int timeoutms)
{
	TimestampTz start = GetCurrentTimestamp();
	pid_t pid;
	bool success = false;

	if (!handle)
		return true;

	while (!TimestampDifferenceExceeds(start, GetCurrentTimestamp(), timeoutms))
	{
		if (GetBackgroundWorkerPid(handle, &pid) == state)
		{
			success = true;
			break;
		}

		pg_usleep(10 * 1000); /* 10ms */
	}

	return success;
}

static bool
run_cont_bgworker(ContQueryProc *proc)
{
	BackgroundWorker worker;
	BackgroundWorkerHandle *handle;
	bool success;

	strcpy(worker.bgw_name, GetContQueryProcName(proc));

	worker.bgw_flags = BGWORKER_SHMEM_ACCESS | BGWORKER_BACKEND_DATABASE_CONNECTION | BGWORKER_IS_CONT_QUERY_PROC;
	worker.bgw_start_time = BgWorkerStart_RecoveryFinished;
	worker.bgw_main = cont_bgworker_main;
	worker.bgw_notify_pid = 0;
	worker.bgw_restart_time = 1; /* recover in 1s */
	worker.bgw_main_arg = PointerGetDatum(proc);

	success = RegisterDynamicBackgroundWorker(&worker, &handle);

	if (success)
		proc->bgw_handle = handle;
	else
		proc->bgw_handle = NULL;

	return success;
}

static void
wait_for_db_workers(ContQueryDatabaseMetadata *db_meta, BgwHandleStatus state)
{
	ContQueryProc *cqproc;
	int i;

	for (i = 0; i < NUM_BG_WORKERS_PER_DB; i++)
	{
		cqproc = &db_meta->db_procs[i];
		if (!wait_for_bg_worker_state(cqproc->bgw_handle, state, BG_PROC_STATUS_TIMEOUT))
			elog(WARNING, "timed out waiting for continuous query process \"%s\" to reach state %d",
					GetContQueryProcName(cqproc), state);
	}
}

static void
terminate_database_workers(ContQueryDatabaseMetadata *db_meta)
{
	int i;

	Assert(db_meta->running);

	elog(LOG, "terminating continuous query processes for database: \"%s\"", NameStr(db_meta->db_name));

	db_meta->terminate = true;

	SpinLockAcquire(&db_meta->mutex);

	for (i = 0; i < NUM_BG_WORKERS_PER_DB; i++)
		TerminateBackgroundWorker(db_meta->db_procs[i].bgw_handle);

	wait_for_db_workers(db_meta, BGWH_STOPPED);

	for (i = 0; i < NUM_BG_WORKERS_PER_DB; i++)
		pfree(db_meta->db_procs[i].bgw_handle);

	db_meta->terminate = false;
	db_meta->running = false;

	SpinLockRelease(&db_meta->mutex);
}

static void
start_database_workers(ContQueryDatabaseMetadata *db_meta)
{
	int slot_idx;
	int group_id;
	ContQueryProc *proc;
	ResourceOwner res;
	bool success = true;

	Assert(!db_meta->running);

	elog(LOG, "starting continuous query processes for database: \"%s\"", NameStr(db_meta->db_name));

	SpinLockAcquire(&db_meta->mutex);

	/* Create dsm_segment for all worker queues */
	CurrentResourceOwner = ResourceOwnerCreate(NULL, "Database dsm_segment ResourceOwner");

	res = CurrentResourceOwner;
	CurrentResourceOwner = NULL;
	ResourceOwnerDelete(res);

	db_meta->terminate = false;

	/* Start worker processes. */
	for (slot_idx = 0, group_id = 0; slot_idx < continuous_query_num_workers; slot_idx++, group_id++)
	{
		proc = &db_meta->db_procs[slot_idx];
		MemSet(proc, 0, sizeof(ContQueryProc));

		proc->type = Worker;
		proc->id = slot_idx;
		proc->group_id = group_id;
		proc->db_meta = db_meta;

		success &= run_cont_bgworker(proc);
	}

	/* Start combiner processes. */
	for (group_id = 0; slot_idx < NUM_BG_WORKERS_PER_DB; slot_idx++, group_id++)
	{
		proc = &db_meta->db_procs[slot_idx];
		MemSet(proc, 0, sizeof(ContQueryProc));

		proc->type = Combiner;
		proc->id = slot_idx;
		proc->group_id = group_id;
		proc->db_meta = db_meta;

		success &= run_cont_bgworker(proc);
	}

	/* Start a single adhoc process for initial state clean up. */
	proc = &db_meta->adhoc_vacuumer;
	MemSet(proc, 0, sizeof(ContQueryProc));

<<<<<<< HEAD
	proc->type = Adhoc;
=======
	proc->type = AdhocVacuumer;
>>>>>>> ecb9d6f5
	proc->group_id = 1;
	proc->db_meta = db_meta;

	success &= run_cont_bgworker(proc);

	SpinLockRelease(&db_meta->mutex);

	if (!success)
	{
		terminate_database_workers(db_meta);
		elog(ERROR, "failed to start some continuous query background workers");
	}

	wait_for_db_workers(db_meta, BGWH_STARTED);
	db_meta->running = true;
}

static void
reaper(void)
{
	HASH_SEQ_STATUS status;
	ContQueryDatabaseMetadata *db_meta;
	ListCell *lc;

	/*
	 * Check if any database is being dropped, remove it from the DatabaseList and terminate its
	 * worker processes.
	 */
	hash_seq_init(&status, ContQuerySchedulerShmem->db_table);
	while ((db_meta = (ContQueryDatabaseMetadata *) hash_seq_search(&status)) != NULL)
	{
		ListCell *lc;

		if (!db_meta->dropdb)
			continue;

		foreach(lc, DatabaseList)
		{
			DatabaseEntry *entry = lfirst(lc);
			if (entry->oid == db_meta->db_oid)
			{
				DatabaseList = list_delete_ptr(DatabaseList, entry);
				pfree(entry);
				break;
			}
		}

		if (db_meta->running)
			terminate_database_workers(db_meta);
	}

	/*
	 * Go over the list of databases and ensure that all databases have background workers running.
	 */
	foreach(lc, DatabaseList)
	{
		DatabaseEntry *db_entry = lfirst(lc);
		bool found;

		db_meta = hash_search(ContQuerySchedulerShmem->db_table,
				&db_entry->oid, HASH_FIND, &found);

		if (!found)
		{
			char *pos;

			db_meta = hash_search(ContQuerySchedulerShmem->db_table,
					&db_entry->oid, HASH_ENTER, &found);

			MemSet(db_meta, 0, ContQueryDatabaseMetadataSize());

			db_meta->db_oid = db_entry->oid;
			namestrcpy(&db_meta->db_name, NameStr(db_entry->name));
			SpinLockInit(&db_meta->mutex);

			pos = (char *) db_meta;
			pos += sizeof(ContQueryDatabaseMetadata);
			db_meta->db_procs = (ContQueryProc *) pos;
			pos += sizeof(ContQueryProc) * NUM_BG_WORKERS_PER_DB;

			start_database_workers(db_meta);
		}

		Assert(db_meta->running);
	}
}

void
ContQuerySchedulerMain(int argc, char *argv[])
{
	sigjmp_buf local_sigjmp_buf;

	/* we are a postmaster subprocess now */
	IsUnderPostmaster = true;
	am_cont_scheduler = true;

	/* reset MyProcPid */
	MyProcPid = getpid();
	MyPMChildSlot = AssignPostmasterChildSlot();

	/* record Start Time for logging */
	MyStartTime = time(NULL);

	/* Identify myself via ps */
	init_ps_display("continuous query scheduler process", "", "", "");

	ereport(LOG, (errmsg("continuous query scheduler started")));

	if (PostAuthDelay)
		pg_usleep(PostAuthDelay * 1000000L);

	SetProcessingMode(InitProcessing);

	/*
	 * Set up signal handlers.  We operate on databases much like a regular
	 * backend, so we use the same signal handling.  See equivalent code in
	 * tcop/postgres.c.
	 */
	pqsignal(SIGHUP, sighup_handler);
	pqsignal(SIGINT, sigint_handler);
	pqsignal(SIGTERM, sigterm_handler);

	pqsignal(SIGQUIT, quickdie);
	InitializeTimeouts(); /* establishes SIGALRM handler */

	pqsignal(SIGPIPE, SIG_IGN);
	pqsignal(SIGUSR1, procsignal_sigusr1_handler);
	pqsignal(SIGUSR2, sigusr2_handler);
	pqsignal(SIGFPE, FloatExceptionHandler);
	pqsignal(SIGCHLD, SIG_DFL);

#define BACKTRACE_SEGFAULTS
#ifdef BACKTRACE_SEGFAULTS
	pqsignal(SIGSEGV, debug_segfault);
#endif

	/* Early initialization */
	BaseInit();

	/*
	 * Create a per-backend PGPROC struct in shared memory, except in the
	 * EXEC_BACKEND case where this was done in SubPostmasterMain. We must do
	 * this before we can use LWLocks (and in the EXEC_BACKEND case we already
	 * had to do some stuff with LWLocks).
	 */
#ifndef EXEC_BACKEND
	InitProcess();
#endif

	InitPostgres(NULL, InvalidOid, NULL, InvalidOid, NULL);

	SetProcessingMode(NormalProcessing);

	/*
	 * Create a memory context that we will do all our work in.  We do this so
	 * that we can reset the context during error recovery and thereby avoid
	 * possible memory leaks.
	 */
	ContQuerySchedulerContext = AllocSetContextCreate(TopMemoryContext,
			"ContQuerySchedulerContext",
			ALLOCSET_DEFAULT_MINSIZE,
			ALLOCSET_DEFAULT_INITSIZE,
			ALLOCSET_DEFAULT_MAXSIZE);
	MemoryContextSwitchTo(ContQuerySchedulerContext);

	/*
	 * If an exception is encountered, processing resumes here.
	 *
	 * This code is a stripped down version of PostgresMain error recovery.
	 */
	if (sigsetjmp(local_sigjmp_buf, 1) != 0)
	{
		/* since not using PG_TRY, must reset error stack by hand */
		error_context_stack = NULL;

		/* Prevents interrupts while cleaning up */
		HOLD_INTERRUPTS();

		/* Forget any pending QueryCancel or timeout request */
		disable_all_timeouts(false);
		QueryCancelPending = false; /* second to avoid race condition */

		/* Report the error to the server log */
		EmitErrorReport();

		/* Abort the current transaction in order to recover */
		if (IsTransactionState())
			AbortCurrentTransaction();

		/*
		 * Now return to normal top-level context and clear ErrorContext for
		 * next time.
		 */
		MemoryContextSwitchTo(ContQuerySchedulerContext);
		FlushErrorState();

		/* Flush any leaked data in the top-level context */
		MemoryContextResetAndDeleteChildren(ContQuerySchedulerContext);

		/* Now we can allow interrupts again */
		RESUME_INTERRUPTS();

		/*
		 * Sleep at least 1 second after any error.  We don't want to be
		 * filling the error logs as fast as we can.
		 */
		pg_usleep(1000 * 1000);
	}

	/* We can now handle ereport(ERROR) */
	PG_exception_stack = &local_sigjmp_buf;

	/* must unblock signals before calling rebuild_database_list */
	PG_SETMASK(&UnBlockSig);

	ContQuerySchedulerShmem->pid = MyProcPid;

	refresh_database_list();
	if (list_length(DatabaseList) * (NUM_BG_WORKERS_PER_DB + 1) > max_worker_processes)
		ereport(ERROR,
				(errmsg("%d background worker slots are required but there are only %d available",
						list_length(DatabaseList) * NUM_BG_WORKERS_PER_DB, max_worker_processes),
				errhint("Each database requires %d background worker slots. Increase max_worker_processes to enable more capacity.", NUM_BG_WORKERS_PER_DB)));

	/* Loop forever */
	for (;;)
	{
		int rc;

		reaper();

		/*
		 * Wait until naptime expires or we get some type of signal (all the
		 * signal handlers will wake us by calling SetLatch).
		 */
		rc = WaitLatch(MyLatch, WL_LATCH_SET | WL_POSTMASTER_DEATH | WL_TIMEOUT, 1000);
		ResetLatch(MyLatch);

		/*
		 * Emergency bailout if postmaster has died.  This is to avoid the
		 * necessity for manual cleanup of all postmaster children.
		 */
		if (rc & WL_POSTMASTER_DEATH)
			proc_exit(1);

		/* the normal shutdown case */
		if (got_SIGTERM)
			break;

		if (got_SIGHUP)
		{
			got_SIGHUP = false;

			ProcessConfigFile(PGC_SIGHUP);
			update_run_params();
		}

		/* refresh database list? */
		if (got_SIGINT)
		{
			got_SIGINT = false;

			refresh_database_list();
		}
	}

	/* Normal exit from the continuous query scheduler is here */
	ereport(LOG, (errmsg("continuous query scheduler shutting down")));

	ContQuerySchedulerShmem->pid = 0;

	proc_exit(0); /* done */
}

static void
signal_cont_query_scheduler(int signal)
{
	int ntries;

	/*
	 * Send signal to request updating the db list.  It's possible that the scheduler
	 * hasn't started yet, or is in process of restarting, so we will retry a
	 * few times if needed.
	 */
	for (ntries = 0;; ntries++)
	{
		if (ContQuerySchedulerShmem->pid == 0)
		{
			if (ntries >= 20) /* max wait 2.0 sec */
			{
				ereport(NOTICE, (errmsg("could not signal continuous query scheduler because it is not running")));
				break;
			}
		}
		else if (kill(ContQuerySchedulerShmem->pid, signal) != 0)
		{
			if (ntries >= 20) /* max wait 2.0 sec */
			{
				ereport(NOTICE, (errmsg("could not signal continuous query scheduler for: %m")));
				break;
			}
		}
		else
			return; /* signal sent successfully */

		CHECK_FOR_INTERRUPTS();
		pg_usleep(100 * 1000); /* wait 100ms, then retry */
	}
}

static bool
wait_for_db_procs_to_stop(Oid dbid)
{
	ContQueryDatabaseMetadata *db_meta = GetContQueryDatabaseMetadata(dbid);
	TimestampTz start = GetCurrentTimestamp();

	/* No metadata? This means its already been deactivated. */
	if (db_meta == NULL)
		return true;

	while (db_meta->running)
	{
		if (TimestampDifferenceExceeds(start, GetCurrentTimestamp(), CQ_STATE_CHANGE_TIMEOUT))
			return false;

		pg_usleep(10 * 1000);
	}

	return true;
}

/*
 * SignalContQuerySchedulerDropDB
 */
void
SignalContQuerySchedulerDropDB(Oid db_oid)
{
	bool found;
	ContQueryDatabaseMetadata *db_meta = (ContQueryDatabaseMetadata *) hash_search(
			ContQuerySchedulerShmem->db_table, &db_oid, HASH_FIND, &found);

	if (found)
	{
		db_meta->dropdb = true;
		signal_cont_query_scheduler(SIGUSR2);
		wait_for_db_procs_to_stop(db_oid);
	}
}

extern ContQueryDatabaseMetadata *
GetContQueryDatabaseMetadata(Oid db_oid)
{
	bool found;

	ContQueryDatabaseMetadata *db_meta =
		(ContQueryDatabaseMetadata *) hash_search(
			ContQuerySchedulerShmem->db_table, &db_oid, HASH_FIND, &found);

	if (!found)
		return NULL;

	return db_meta;
}

/*
 * SignalContQuerySchedulerRefreshDBList
 */
void
SignalContQuerySchedulerRefreshDBList(void)
{
	signal_cont_query_scheduler(SIGINT);
<<<<<<< HEAD
}

void
SetAmContQueryAdhoc(bool value)
{
	am_cont_adhoc = value;
}

void
AdhocContQueryProcAcquire(void)
{
	bool found;
	ContQueryDatabaseMetadata *db_meta;
	int i;
	int idx;
	ContQueryProc *proc = NULL;

	db_meta = (ContQueryDatabaseMetadata *) hash_search(
				ContQuerySchedulerShmem->db_table, &MyDatabaseId, HASH_FIND, &found);

	if (!found)
		elog(ERROR, "failed to find database metadata for continuous queries");

	SpinLockAcquire(&db_meta->mutex);

	for (i = 0; i < max_worker_processes; i++)
	{
		idx = (db_meta->adhoc_counter + i) % max_worker_processes;

		/* We use group_idx > 0 as a slot occupied check. */
		if (db_meta->adhoc_procs[idx].group_id == 0)
		{
			proc = &db_meta->adhoc_procs[idx];
			proc->group_id = 0xdeadbeef;
			db_meta->adhoc_counter++;
			break;
		}
	}

	SpinLockRelease(&db_meta->mutex);

	if (proc)
	{
		MemSet(proc, 0, sizeof(ContQueryProc));

		proc->type = Adhoc;
		proc->id = rand();
		proc->latch = MyLatch;
		proc->db_meta = db_meta;
	}
	else
		elog(ERROR, "no free slot for running adhoc continuous query process");

	MyContQueryProc = proc;
}

void
AdhocContQueryProcRelease(void)
{
	bool found;
	ContQueryDatabaseMetadata *db_meta;
	ContQueryProc *proc;

	Assert(MyContQueryProc);
	proc = MyContQueryProc;

	Assert(proc->type == Adhoc);
	Assert(proc->group_id > 0);

	db_meta = (ContQueryDatabaseMetadata *) hash_search(
				ContQuerySchedulerShmem->db_table, &MyDatabaseId, HASH_FIND, &found);

	if (!found)
		elog(ERROR, "failed to find database metadata for continuous queries");

	SpinLockAcquire(&db_meta->mutex);

	/* Mark ContQueryProc struct as free. */
	MemSet(proc, 0, sizeof(ContQueryProc));

	SpinLockRelease(&db_meta->mutex);

	MyContQueryProc = NULL;
}

ContQueryProc *
GetContQueryAdhocProcs(void)
{
	bool found;
	ContQueryDatabaseMetadata *db_meta;
	ContQueryProc *procs;

	db_meta = (ContQueryDatabaseMetadata *) hash_search(
			ContQuerySchedulerShmem->db_table, &MyDatabaseId, HASH_FIND, &found);

	if (!found)
		elog(ERROR, "failed to find database metadata for continuous queries");

	SpinLockAcquire(&db_meta->mutex);
	procs = db_meta->adhoc_procs;
	SpinLockRelease(&db_meta->mutex);

	return procs;
=======
>>>>>>> ecb9d6f5
}<|MERGE_RESOLUTION|>--- conflicted
+++ resolved
@@ -27,7 +27,7 @@
 #include "pipeline/cont_execute.h"
 #include "pipeline/cont_scheduler.h"
 #include "pipeline/ipc/broker.h"
-#include "pipeline/ipc/zmq.h"
+#include "pipeline/ipc/pzmq.h"
 #include "pipeline/miscutils.h"
 #include "postmaster/fork_process.h"
 #include "postmaster/postmaster.h"
@@ -56,7 +56,7 @@
 
 typedef struct DatabaseEntry
 {
-	Oid oid;
+	Oid id;
 	NameData name;
 } DatabaseEntry;
 
@@ -85,7 +85,6 @@
 static MemoryContext ContQuerySchedulerContext;
 
 /* flags set by signal handlers */
-static volatile sig_atomic_t got_SIGHUP = false;
 static volatile sig_atomic_t got_SIGTERM = false;
 static volatile sig_atomic_t got_SIGINT = false;
 
@@ -94,20 +93,11 @@
 {
 	pid_t pid;
 	HTAB *db_table;
-	ContQueryRunParams params;
 } ContQuerySchedulerShmemStruct;
 
 static ContQuerySchedulerShmemStruct *ContQuerySchedulerShmem;
 
 NON_EXEC_STATIC void ContQuerySchedulerMain(int argc, char *argv[]) __attribute__((noreturn));
-
-static void
-update_run_params(void)
-{
-	ContQueryRunParams *params = GetContQueryRunParams();
-	params->batch_size = continuous_query_batch_size;
-	params->max_wait = continuous_query_max_wait;
-}
 
 static Size
 ContQueryDatabaseMetadataSize(void)
@@ -148,15 +138,7 @@
 		ctl.hash = oid_hash;
 
 		ContQuerySchedulerShmem->db_table = ShmemInitHash("ContQueryDatabaseMetadata", 4, 16, &ctl, HASH_ELEM | HASH_FUNCTION);
-
-		update_run_params();
-	}
-}
-
-ContQueryRunParams *
-GetContQueryRunParams(void)
-{
-	return &ContQuerySchedulerShmem->params;
+	}
 }
 
 char *
@@ -167,15 +149,6 @@
 	switch (proc->type)
 	{
 		case Combiner:
-<<<<<<< HEAD
-			sprintf(buf, "combiner%d [%s]", proc->group_id, NameStr(proc->db_meta->db_name));
-			break;
-		case Worker:
-			sprintf(buf, "worker%d [%s]", proc->group_id, NameStr(proc->db_meta->db_name));
-			break;
-		case Adhoc:
-			sprintf(buf, "adhoc [%s]", NameStr(proc->db_meta->db_name));
-=======
 			snprintf(buf, NAMEDATALEN, "combiner%d [%s]", proc->group_id, NameStr(proc->db_meta->db_name));
 			break;
 		case Worker:
@@ -183,7 +156,6 @@
 			break;
 		case AdhocVacuumer:
 			snprintf(buf, NAMEDATALEN, "adhoc vacuumer [%s]", NameStr(proc->db_meta->db_name));
->>>>>>> ecb9d6f5
 			break;
 		case Scheduler:
 			return pstrdup("scheduler");
@@ -243,19 +215,6 @@
 	return 0;
 }
 
-/* SIGHUP: set flag to re-read config file at next convenient time */
-static void
-sighup_handler(SIGNAL_ARGS)
-{
-	int save_errno = errno;
-
-	got_SIGHUP = true;
-	if (MyProc)
-		SetLatch(MyLatch);
-
-	errno = save_errno;
-}
-
 /* SIGTERM: time to die */
 static void
 sigterm_handler(SIGNAL_ARGS)
@@ -307,10 +266,10 @@
 	Relation pg_database;
 	HeapScanDesc scan;
 	HeapTuple tup;
-	MemoryContext resultcxt;
+	MemoryContext cxt;
 
 	/* This is the context that we will allocate our output data in */
-	resultcxt = CurrentMemoryContext;
+	cxt = CurrentMemoryContext;
 
 	/*
 	 * Start a transaction so we can access pg_database, and get a snapshot.
@@ -320,7 +279,7 @@
 	 * them even if the process doesn't attempt to modify any tuples.)
 	 */
 	StartTransactionCommand();
-	(void) GetTransactionSnapshot();
+	GetTransactionSnapshot();
 
 	/* We take a AccessExclusiveLock so we don't conflict with any DATABASE commands */
 	pg_database = heap_open(DatabaseRelationId, AccessExclusiveLock);
@@ -328,7 +287,7 @@
 
 	while (HeapTupleIsValid(tup = heap_getnext(scan, ForwardScanDirection)))
 	{
-		MemoryContext oldcxt;
+		MemoryContext old;
 		Form_pg_database row = (Form_pg_database) GETSTRUCT(tup);
 		DatabaseEntry *db_entry;
 
@@ -342,14 +301,15 @@
 		 * context at the end, so that leaky things like heap_getnext() are
 		 * not called in a potentially long-lived context.
 		 */
-		oldcxt = MemoryContextSwitchTo(resultcxt);
+		old = MemoryContextSwitchTo(cxt);
 
 		db_entry = palloc0(sizeof(DatabaseEntry));
-		db_entry->oid = HeapTupleGetOid(tup);
-		StrNCpy(NameStr(db_entry->name), NameStr(row->datname), NAMEDATALEN);
+		db_entry->id = HeapTupleGetOid(tup);
+		namestrcpy(&db_entry->name, NameStr(row->datname));
+
 		dbs = lappend(dbs, db_entry);
 
-		MemoryContextSwitchTo(oldcxt);
+		MemoryContextSwitchTo(old);
 	}
 
 	heap_endscan(scan);
@@ -371,6 +331,9 @@
 	List *querytree_list;
 	Node *plan;
 	Portal portal;
+
+	if (!view)
+		return;
 
 	stmt->objects = list_make1(
 			list_make2(makeString(view->name->schemaname), makeString(view->name->relname)));
@@ -442,7 +405,7 @@
 #endif
 
 	BackgroundWorkerUnblockSignals();
-	BackgroundWorkerInitializeConnection(NameStr(MyContQueryProc->db_meta->db_name), NULL);
+	BackgroundWorkerInitializeConnectionByOid(proc->db_meta->db_id, InvalidOid);
 
 	/* if we got a cancel signal in prior command, quit */
 	CHECK_FOR_INTERRUPTS();
@@ -459,21 +422,18 @@
 			am_cont_worker = true;
 			run = &ContinuousQueryWorkerMain;
 			break;
-<<<<<<< HEAD
-		case Adhoc:
-=======
 		case AdhocVacuumer:
->>>>>>> ecb9d6f5
 			/* Clean up and die. */
 			purge_adhoc_queries();
 			return;
 		default:
-			elog(ERROR, "invalid continuous query process type: %d", proc->type);
+			elog(ERROR, "unknown continuous process type: %d", proc->type);
 	}
 
 	pgstat_init_cqstat(MyProcStatCQEntry, 0, MyProcPid);
+
+	/* Set up ZMQ messaging */
 	pzmq_init();
-	acquire_my_ipc_queue();
 
 	elog(LOG, "continuous query process \"%s\" running with pid %d", GetContQueryProcName(proc), MyProcPid);
 	pgstat_report_activity(STATE_RUNNING, GetContQueryProcName(proc));
@@ -484,9 +444,8 @@
 	/* Run the continuous execution function. */
 	run();
 
+	pzmq_destroy();
 	pgstat_send_cqpurge(0, MyProcPid, proc->type);
-	pzmq_destroy();
-	release_my_ipc_queue();
 
 	/* If this isn't a clean termination, exit with a non-zero status code */
 	if (!proc->db_meta->terminate)
@@ -510,7 +469,6 @@
 {
 	TimestampTz start = GetCurrentTimestamp();
 	pid_t pid;
-	bool success = false;
 
 	if (!handle)
 		return true;
@@ -518,15 +476,12 @@
 	while (!TimestampDifferenceExceeds(start, GetCurrentTimestamp(), timeoutms))
 	{
 		if (GetBackgroundWorkerPid(handle, &pid) == state)
-		{
-			success = true;
-			break;
-		}
+			return true;
 
 		pg_usleep(10 * 1000); /* 10ms */
 	}
 
-	return success;
+	return false;
 }
 
 static bool
@@ -600,10 +555,8 @@
 static void
 start_database_workers(ContQueryDatabaseMetadata *db_meta)
 {
-	int slot_idx;
-	int group_id;
+	int i;
 	ContQueryProc *proc;
-	ResourceOwner res;
 	bool success = true;
 
 	Assert(!db_meta->running);
@@ -612,39 +565,26 @@
 
 	SpinLockAcquire(&db_meta->mutex);
 
-	/* Create dsm_segment for all worker queues */
-	CurrentResourceOwner = ResourceOwnerCreate(NULL, "Database dsm_segment ResourceOwner");
-
-	res = CurrentResourceOwner;
-	CurrentResourceOwner = NULL;
-	ResourceOwnerDelete(res);
-
 	db_meta->terminate = false;
 
-	/* Start worker processes. */
-	for (slot_idx = 0, group_id = 0; slot_idx < continuous_query_num_workers; slot_idx++, group_id++)
-	{
-		proc = &db_meta->db_procs[slot_idx];
+	/* Start background processes */
+	for (i = 0; i < NUM_BG_WORKERS_PER_DB; i++)
+	{
+		proc = &db_meta->db_procs[i];
 		MemSet(proc, 0, sizeof(ContQueryProc));
-
-		proc->type = Worker;
-		proc->id = slot_idx;
-		proc->group_id = group_id;
 		proc->db_meta = db_meta;
-
-		success &= run_cont_bgworker(proc);
-	}
-
-	/* Start combiner processes. */
-	for (group_id = 0; slot_idx < NUM_BG_WORKERS_PER_DB; slot_idx++, group_id++)
-	{
-		proc = &db_meta->db_procs[slot_idx];
-		MemSet(proc, 0, sizeof(ContQueryProc));
-
-		proc->type = Combiner;
-		proc->id = slot_idx;
-		proc->group_id = group_id;
-		proc->db_meta = db_meta;
+		proc->pzmq_id = rand() ^ MyProcPid;
+
+		if (i >= continuous_query_num_workers)
+		{
+			proc->type = Combiner;
+			proc->group_id = i - continuous_query_num_workers;
+		}
+		else
+		{
+			proc->type = Worker;
+			proc->group_id = i;
+		}
 
 		success &= run_cont_bgworker(proc);
 	}
@@ -653,12 +593,8 @@
 	proc = &db_meta->adhoc_vacuumer;
 	MemSet(proc, 0, sizeof(ContQueryProc));
 
-<<<<<<< HEAD
-	proc->type = Adhoc;
-=======
 	proc->type = AdhocVacuumer;
->>>>>>> ecb9d6f5
-	proc->group_id = 1;
+	proc->group_id = -1;
 	proc->db_meta = db_meta;
 
 	success &= run_cont_bgworker(proc);
@@ -697,7 +633,7 @@
 		foreach(lc, DatabaseList)
 		{
 			DatabaseEntry *entry = lfirst(lc);
-			if (entry->oid == db_meta->db_oid)
+			if (entry->id == db_meta->db_id)
 			{
 				DatabaseList = list_delete_ptr(DatabaseList, entry);
 				pfree(entry);
@@ -718,25 +654,24 @@
 		bool found;
 
 		db_meta = hash_search(ContQuerySchedulerShmem->db_table,
-				&db_entry->oid, HASH_FIND, &found);
+				&db_entry->id, HASH_FIND, &found);
 
 		if (!found)
 		{
 			char *pos;
 
 			db_meta = hash_search(ContQuerySchedulerShmem->db_table,
-					&db_entry->oid, HASH_ENTER, &found);
+					&db_entry->id, HASH_ENTER, &found);
 
 			MemSet(db_meta, 0, ContQueryDatabaseMetadataSize());
 
-			db_meta->db_oid = db_entry->oid;
+			db_meta->db_id = db_entry->id;
 			namestrcpy(&db_meta->db_name, NameStr(db_entry->name));
 			SpinLockInit(&db_meta->mutex);
 
 			pos = (char *) db_meta;
 			pos += sizeof(ContQueryDatabaseMetadata);
 			db_meta->db_procs = (ContQueryProc *) pos;
-			pos += sizeof(ContQueryProc) * NUM_BG_WORKERS_PER_DB;
 
 			start_database_workers(db_meta);
 		}
@@ -776,7 +711,6 @@
 	 * backend, so we use the same signal handling.  See equivalent code in
 	 * tcop/postgres.c.
 	 */
-	pqsignal(SIGHUP, sighup_handler);
 	pqsignal(SIGINT, sigint_handler);
 	pqsignal(SIGTERM, sigterm_handler);
 
@@ -907,19 +841,10 @@
 		if (got_SIGTERM)
 			break;
 
-		if (got_SIGHUP)
-		{
-			got_SIGHUP = false;
-
-			ProcessConfigFile(PGC_SIGHUP);
-			update_run_params();
-		}
-
 		/* refresh database list? */
 		if (got_SIGINT)
 		{
 			got_SIGINT = false;
-
 			refresh_database_list();
 		}
 	}
@@ -995,16 +920,14 @@
 void
 SignalContQuerySchedulerDropDB(Oid db_oid)
 {
-	bool found;
-	ContQueryDatabaseMetadata *db_meta = (ContQueryDatabaseMetadata *) hash_search(
-			ContQuerySchedulerShmem->db_table, &db_oid, HASH_FIND, &found);
-
-	if (found)
-	{
-		db_meta->dropdb = true;
-		signal_cont_query_scheduler(SIGUSR2);
-		wait_for_db_procs_to_stop(db_oid);
-	}
+	ContQueryDatabaseMetadata *db_meta = GetContQueryDatabaseMetadata(db_oid);
+
+	if (!db_meta)
+		return;
+
+	db_meta->dropdb = true;
+	signal_cont_query_scheduler(SIGUSR2);
+	wait_for_db_procs_to_stop(db_oid);
 }
 
 extern ContQueryDatabaseMetadata *
@@ -1029,110 +952,4 @@
 SignalContQuerySchedulerRefreshDBList(void)
 {
 	signal_cont_query_scheduler(SIGINT);
-<<<<<<< HEAD
-}
-
-void
-SetAmContQueryAdhoc(bool value)
-{
-	am_cont_adhoc = value;
-}
-
-void
-AdhocContQueryProcAcquire(void)
-{
-	bool found;
-	ContQueryDatabaseMetadata *db_meta;
-	int i;
-	int idx;
-	ContQueryProc *proc = NULL;
-
-	db_meta = (ContQueryDatabaseMetadata *) hash_search(
-				ContQuerySchedulerShmem->db_table, &MyDatabaseId, HASH_FIND, &found);
-
-	if (!found)
-		elog(ERROR, "failed to find database metadata for continuous queries");
-
-	SpinLockAcquire(&db_meta->mutex);
-
-	for (i = 0; i < max_worker_processes; i++)
-	{
-		idx = (db_meta->adhoc_counter + i) % max_worker_processes;
-
-		/* We use group_idx > 0 as a slot occupied check. */
-		if (db_meta->adhoc_procs[idx].group_id == 0)
-		{
-			proc = &db_meta->adhoc_procs[idx];
-			proc->group_id = 0xdeadbeef;
-			db_meta->adhoc_counter++;
-			break;
-		}
-	}
-
-	SpinLockRelease(&db_meta->mutex);
-
-	if (proc)
-	{
-		MemSet(proc, 0, sizeof(ContQueryProc));
-
-		proc->type = Adhoc;
-		proc->id = rand();
-		proc->latch = MyLatch;
-		proc->db_meta = db_meta;
-	}
-	else
-		elog(ERROR, "no free slot for running adhoc continuous query process");
-
-	MyContQueryProc = proc;
-}
-
-void
-AdhocContQueryProcRelease(void)
-{
-	bool found;
-	ContQueryDatabaseMetadata *db_meta;
-	ContQueryProc *proc;
-
-	Assert(MyContQueryProc);
-	proc = MyContQueryProc;
-
-	Assert(proc->type == Adhoc);
-	Assert(proc->group_id > 0);
-
-	db_meta = (ContQueryDatabaseMetadata *) hash_search(
-				ContQuerySchedulerShmem->db_table, &MyDatabaseId, HASH_FIND, &found);
-
-	if (!found)
-		elog(ERROR, "failed to find database metadata for continuous queries");
-
-	SpinLockAcquire(&db_meta->mutex);
-
-	/* Mark ContQueryProc struct as free. */
-	MemSet(proc, 0, sizeof(ContQueryProc));
-
-	SpinLockRelease(&db_meta->mutex);
-
-	MyContQueryProc = NULL;
-}
-
-ContQueryProc *
-GetContQueryAdhocProcs(void)
-{
-	bool found;
-	ContQueryDatabaseMetadata *db_meta;
-	ContQueryProc *procs;
-
-	db_meta = (ContQueryDatabaseMetadata *) hash_search(
-			ContQuerySchedulerShmem->db_table, &MyDatabaseId, HASH_FIND, &found);
-
-	if (!found)
-		elog(ERROR, "failed to find database metadata for continuous queries");
-
-	SpinLockAcquire(&db_meta->mutex);
-	procs = db_meta->adhoc_procs;
-	SpinLockRelease(&db_meta->mutex);
-
-	return procs;
-=======
->>>>>>> ecb9d6f5
 }