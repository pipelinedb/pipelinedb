/*-------------------------------------------------------------------------
 *
 * cont_combiner.c
 *
 * IDENTIFICATION
 *    src/include/pipeline/cont_combiner.c
 *
 *-------------------------------------------------------------------------
 */

#include "postgres.h"

#include "access/htup_details.h"
#include "access/xact.h"
#include "catalog/pipeline_query.h"
#include "catalog/pipeline_query_fn.h"
#include "catalog/pg_proc.h"
#include "catalog/pg_type.h"
#include "executor/execdesc.h"
#include "executor/executor.h"
#include "executor/tstoreReceiver.h"
#include "executor/tupletableReceiver.h"
#include "miscadmin.h"
#include "nodes/makefuncs.h"
#include "parser/parse_clause.h"
#include "parser/parse_coerce.h"
#include "parser/parse_collate.h"
#include "parser/parse_expr.h"
#include "parser/parse_type.h"
#include "pgstat.h"
#include "pipeline/combinerReceiver.h"
#include "pipeline/cont_plan.h"
#include "pipeline/cont_scheduler.h"
#include "pipeline/cqmatrel.h"
#include "pipeline/groupcache.h"
#include "pipeline/tuplebuf.h"
#include "tcop/dest.h"
#include "tcop/pquery.h"
#include "tcop/tcopprot.h"
#include "utils/builtins.h"
#include "utils/hsearch.h"
#include "utils/lsyscache.h"
#include "utils/memutils.h"
#include "utils/resowner.h"
#include "utils/rel.h"
#include "utils/snapmgr.h"
#include "utils/syscache.h"
#include "utils/timestamp.h"

#define GROUPS_PLAN_LIFESPAN (10 * 1000)

static bool
should_read_fn(TupleBufferReader *reader, TupleBufferSlot *slot)
{
	/* combiner tuples are guaranteed to target only a single CQ */
	return bms_singleton_member(slot->queries) % continuous_query_num_combiners == reader->proc->group_id;
}

typedef struct {
	Oid view_id;
	ContinuousView *view;
	PlannedStmt *combine_plan;
	PlannedStmt *groups_plan;
	TimestampTz last_groups_plan;
	TupleDesc desc;
	MemoryContext exec_cxt;
	MemoryContext plan_cache_cxt;
	MemoryContext tmp_cxt;
	Tuplestorestate *batch;
	TupleTableSlot *slot;
	bool isagg;
	int ngroupatts;
	AttrNumber *groupatts;
	Oid *groupops;
	FuncExpr *hashfunc;
	GroupCache *cache;
	Relation matrel;
	ResultRelInfo *ri;
	CQStatEntry stats;
} ContQueryCombinerState;

/*
 * prepare_combine_plan
 */
static void
prepare_combine_plan(ContQueryCombinerState *state, PlannedStmt *plan)
{
	TuplestoreScan *scan;

	/*
	 * Mark combine_plan as not continuous now because we'll be repeatedly
	 * executing it in a new portal. We also need to set its batch
	 * size to 0 so that TuplestoreScans don't return early. Since
	 * they're not being executed continuously, they'd never
	 * see anything after the first batch was consumed.
	 *
	 */
	plan->is_continuous = false;

	scan = SetCombinerPlanTuplestorestate(plan, state->batch);

	state->desc = ExecTypeFromTL(((Plan *) scan)->targetlist, false);
	state->combine_plan = plan;
}

/*
 * get_values
 *
 * Given an incoming batch, returns a VALUES clause containing each tuple's
 * group columns that can be joined against with the matrel's existing groups.
 */
static List *
get_values(ContQueryCombinerState *state, TupleHashTable existing)
{
	TupleTableSlot *slot = state->slot;
	List *values = NIL;
	int i;

	/*
	 * Generate a VALUES list of the incoming groups
	 *
	 * We wrap each incoming group in a call to hash_group because that's
	 * what we index matrels on. This gives the index entries a high cardinality
	 * without having to know anything about the actual selectivity of the groups,
	 * which keeps the matrel index fast.
	 */
	foreach_tuple(slot, state->batch)
	{
		FuncExpr *hash;
		List *args = NIL;
		Oid hashoid = HASH_GROUP_OID;

		/*
		 * If we already have the physical tuple cached from a previous combine
		 * call, then we don't need to look for it on disk. Instead, just add it
		 * to the output that the on-disk tuples will eventually go to.
		 */
		if (state->cache)
		{
			bool isnew;
			HeapTuple cached = GroupCacheGet(state->cache, slot);
			if (cached)
			{
				HeapTupleEntry ex = (HeapTupleEntry) LookupTupleHashEntry(existing, slot, &isnew);

				ex->tuple = cached;
				continue;
			}
		}

		for (i = 0; i < state->ngroupatts; i++)
		{
			AttrNumber groupattr = state->groupatts[i];
			Form_pg_attribute attr = state->desc->attrs[groupattr - 1];
			Type typeinfo;
			bool isnull;
			Datum d;
			Const *c;
			int length;

			typeinfo = typeidType(attr->atttypid);
			length = typeLen(typeinfo);
			ReleaseSysCache((HeapTuple) typeinfo);

			if (TypeCategory(attr->atttypid) == TYPCATEGORY_DATETIME)
				hashoid = LS_HASH_GROUP_OID;

			d = slot_getattr(slot, groupattr, &isnull);
			c = makeConst(attr->atttypid, attr->atttypmod,
					attr->attcollation, length, d, isnull, attr->attbyval);

			args = lappend(args, c);
		}

		hash = makeFuncExpr(hashoid, get_func_rettype(hashoid), args, 0, 0, COERCE_EXPLICIT_CALL);
		values = lappend(values, list_make1(hash));
	}

	assign_expr_collations(NULL, (Node *) values);

	return values;
}

/*
 * set_values
 *
 * Given an existing group retrieval plan, attach the VALLUES list that
 * contains the groups to be looked up in the matrel.
 */
static void
set_values(PlannedStmt *plan, List *values)
{
	PhysicalGroupLookup *lookup;
	NestLoop *nl;
	ValuesScan *scan;

	if (!IsA(plan->planTree, PhysicalGroupLookup))
		elog(ERROR, "unexpected group retrieval plan: %d", nodeTag(plan->planTree));

	lookup = (PhysicalGroupLookup *) plan->planTree;

	if (!IsA(lookup->plan.lefttree, NestLoop))
		elog(ERROR, "unexpected join type found in group retrieval plan: %d", nodeTag(lookup->plan.lefttree));

	nl = (NestLoop *) lookup->plan.lefttree;

	if (!IsA(nl->join.plan.lefttree, ValuesScan))
		elog(ERROR, "could not find values scan in group retrieval plan");

	scan = (ValuesScan *) nl->join.plan.lefttree;
	scan->values_lists = values;
}

/*
 * get_groups
 *
 * Given a tuplestore containing incoming tuples to combine with
 * on-disk tuples, generates a VALUES list that can be joined
 * against with on-disk tuples.
 */
static Node*
get_groups(ContQueryCombinerState *state, List *values, ParseState *ps)
{
	Node *where;
	SubLink *sub = makeNode(SubLink);
	SelectStmt *sel = makeNode(SelectStmt);
	int i;
	FuncExpr *func;
	List *args = NIL;

	sel->valuesLists = values;

	/*
	 * Now create a subquery to join the matrel against, which
	 * will result in a retrieval of existing groups to update.
	 */
	if (state->hashfunc)
	{
		func = copyObject(state->hashfunc);
	}
	else
	{
		/*
		 * In the event that something strange happened, such as a user
		 * deleting the hash index, we can still try our best to rebuild
		 * it here.
		 */
		for (i=0; i<state->ngroupatts; i++)
		{
			AttrNumber groupattr = state->groupatts[i];
			Form_pg_attribute attr = state->desc->attrs[groupattr - 1];

			Var *v = makeVar(1, groupattr, attr->atttypid,
					attr->atttypmod, attr->attcollation, 0);

			args = lappend(args, v);
		}

		func = makeFuncExpr(HASH_GROUP_OID, INT4OID, args, 0, 0, COERCE_EXPLICIT_CALL);
	}

	sub->subLinkType = ANY_SUBLINK;
	sub->testexpr = (Node *) func;
	sub->operName = list_make1(makeString("="));
	sub->subselect = (Node *) sel;

	where = transformExpr(ps, (Node *) sub, EXPR_KIND_WHERE);

	return (Node *) where;
}

/*
 * get_cached_groups_plan
 *
 * Plans and caches the combiner's existing groups retrieval plan,
 * or simply returns the cached plan if it's still valid.
 */
static PlannedStmt *
get_cached_groups_plan(ContQueryCombinerState *state, List *values)
{
	MemoryContext old_cxt;
	ParseState *ps;
	Query *query;
	List *qlist;
	SelectStmt *sel;
	ResTarget *res;
	A_Star *star;
	ColumnRef *cref;
	PlannedStmt *plan;

	if (state->groups_plan != NULL &&
			!TimestampDifferenceExceeds(state->last_groups_plan, GetCurrentTimestamp(), GROUPS_PLAN_LIFESPAN))
	{
		if (values)
			set_values(state->groups_plan, values);

		/* use a fresh copy of the plan, as it may be modified by the executor */
		plan = copyObject(state->groups_plan);
		return plan;
	}

	/* cache miss, plan the query */
	MemoryContextReset(state->plan_cache_cxt);

	sel = makeNode(SelectStmt);
	res = makeNode(ResTarget);
	star = makeNode(A_Star);
	cref = makeNode(ColumnRef);

	cref->fields = list_make1(star);
	res->val = (Node *) cref;
	sel->targetList = list_make1(res);
	sel->fromClause = list_make1(state->view->matrel);
	sel->forCombineLookup = true;

	/* populate the ParseState's p_varnamespace member */
	ps = make_parsestate(NULL);
	ps->p_no_locking = true;
	transformFromClause(ps, sel->fromClause);

	qlist = pg_analyze_and_rewrite((Node *) sel, state->view->matrel->relname, NULL, 0);
	query = (Query *) linitial(qlist);

	if (state->ngroupatts > 0 && list_length(values))
	{
		Node *groups = get_groups(state, values, ps);
		query->jointree = makeFromExpr(query->jointree->fromlist, groups);
		query->hasSubLinks = true;
	}

	PushActiveSnapshot(GetTransactionSnapshot());
	plan = pg_plan_query(query, 0, NULL);
	PopActiveSnapshot();

	old_cxt = MemoryContextSwitchTo(state->plan_cache_cxt);
	state->groups_plan = copyObject(plan);
	state->last_groups_plan = GetCurrentTimestamp();
	MemoryContextSwitchTo(old_cxt);

	return plan;
}

/*
 * hash_groups
 *
 * Stores all of the tuples in the given tuplestore into a hashtable, keyed
 * by their grouping columns
 */
static TupleHashTable
hash_groups(ContQueryCombinerState *state, TupleHashTable existing)
{
	TupleHashTable groups = NULL;
	bool isnew = false;
	TupleTableSlot *slot = state->slot;

	groups = BuildTupleHashTable(existing->numCols, existing->keyColIdx,
			existing->tab_eq_funcs, existing->tab_hash_funcs, 1000,
			existing->entrysize, existing->tablecxt, existing->tempcxt);

	foreach_tuple(slot, state->batch)
		LookupTupleHashEntry(groups, slot, &isnew);

	tuplestore_rescan(state->batch);

	return groups;
}

/*
 * select_existing_groups
 *
 * Adds all existing groups in the matrel to the combine input set
 */
static void
select_existing_groups(ContQueryCombinerState *state, TupleHashTable existing)
{
	PlannedStmt *plan = NULL;
	Portal portal = NULL;
	DestReceiver *dest;
	HASH_SEQ_STATUS status;
	HeapTupleEntry entry;
	TupleTableSlot *slot = state->slot;
	List *tups = NIL;
	ListCell *lc;
	List *values = NIL;
	TupleHashTable batchgroups = hash_groups(state, existing);

	/*
	 * If we're not grouping on any columns, then there's only one row to look up
	 * so we don't need to do a VALUES-matrel join.
	 */
	if (state->isagg && state->ngroupatts > 0)
	{
		values = get_values(state, existing);
		/*
		 * If we're grouping and there aren't any uncached values to look up,
		 * there is no need to execute a query.
		 */
		if (!values)
			goto finish;
	}

	plan = get_cached_groups_plan(state, values);

	/*
	 * Now run the query that retrieves existing tuples to merge this merge request with.
	 * This query outputs to the tuplestore currently holding the incoming merge tuples.
	 */
	portal = CreatePortal("", true, true);
	portal->visible = false;

	PortalDefineQuery(portal,
			NULL,
			state->view->matrel->relname,
			"SELECT",
			list_make1(plan),
			NULL);

	dest = CreateDestReceiver(DestTupleTable);
	SetTupleTableDestReceiverParams(dest, existing, CurrentMemoryContext, true);

	PortalStart(portal, NULL, EXEC_FLAG_COMBINE_LOOKUP, NULL);

	(void) PortalRun(portal,
					 FETCH_ALL,
					 true,
					 dest,
					 dest,
					 NULL);

	PortalDrop(portal, false);

finish:
	tuplestore_rescan(state->batch);
	foreach_tuple(slot, state->batch)
	{
		HeapTuple tup = ExecCopySlotTuple(slot);
		tups = lappend(tups, tup);
	}
	tuplestore_clear(state->batch);

	/*
	 * Now add the existing rows to the input of the final combine query
	 */
	hash_seq_init(&status, existing->hashtab);
	while ((entry = (HeapTupleEntry) hash_seq_search(&status)) != NULL)
	{
		/*
		 * Our index can potentially have collisions, so we filter out any
		 * tuples that were returned that aren't related to the batch we're
		 * currently processing. This is just a matter of intersecting the
		 * retrieved groups with the batch's groups.
		 */
		ExecStoreTuple(entry->tuple, slot, InvalidBuffer, false);
		if (LookupTupleHashEntry(batchgroups, slot, NULL))
			tuplestore_puttuple(state->batch, entry->tuple);
	}

	foreach(lc, tups)
	{
		HeapTuple tup = (HeapTuple) lfirst(lc);
		tuplestore_puttuple(state->batch, tup);
	}

	list_free(tups);

	hash_destroy(batchgroups->hashtab);
}


/*
 * sync_combine
 *
 * Writes the combine results to a continuous view's table, performing
 * UPDATES or INSERTS as necessary
 */
static void
sync_combine(ContQueryCombinerState *state, Tuplestorestate *results, TupleHashTable existing)
{
	TupleTableSlot *slot = state->slot;
	int size = sizeof(bool) * slot->tts_tupleDescriptor->natts;
	bool *replace_all = palloc0(size);
	EState *estate = CreateExecutorState();

	MemSet(replace_all, true, size);

	foreach_tuple(slot, results)
	{
		HeapTupleEntry update = NULL;
		HeapTuple tup = NULL;

		slot_getallattrs(slot);

		if (existing)
			update = (HeapTupleEntry) LookupTupleHashEntry(existing, slot, NULL);

		if (update)
		{
			/*
			 * The slot has the updated values, so store them in the updatable physical tuple
			 */
			tup = heap_modify_tuple(update->tuple, slot->tts_tupleDescriptor,
					slot->tts_values, slot->tts_isnull, replace_all);

			ExecStoreTuple(tup, slot, InvalidBuffer, false);
			ExecCQMatRelUpdate(state->ri, slot, estate);
			IncrementCQUpdate(1, HEAPTUPLESIZE + tup->t_len);
		}
		else
		{

			/* No existing tuple found, so it's an INSERT */
			ExecCQMatRelInsert(state->ri, slot, estate);
			IncrementCQWrite(1, HEAPTUPLESIZE + slot->tts_tuple->t_len);
		}

		if (state->cache)
			GroupCachePut(state->cache, slot);

		ResetPerTupleExprContext(estate);
	}

	FreeExecutorState(estate);
}

/*
 * combine
 *
 * Combines partial results of a continuous query with existing rows in the continuous view
 */
static void
combine(ContQueryCombinerState *state)
{
	Portal portal;
	DestReceiver *dest;
	Tuplestorestate *result;
	TupleHashTable existing = NULL;

	state->matrel = heap_openrv_extended(state->view->matrel, RowExclusiveLock, true);
<<<<<<< HEAD

=======
>>>>>>> 867b625c
	if (state->matrel == NULL)
		return;

	state->ri = CQMatViewOpen(state->matrel);

	if (state->isagg)
	{
		FmgrInfo *eq_funcs;
		FmgrInfo *hash_funcs;
		MemoryContext hash_tmp_cxt = AllocSetContextCreate(state->tmp_cxt, "CombinerQueryHashTableTempCxt",
				ALLOCSET_DEFAULT_MINSIZE,
				ALLOCSET_DEFAULT_INITSIZE,
				ALLOCSET_DEFAULT_MAXSIZE);

		execTuplesHashPrepare(state->ngroupatts, state->groupops, &eq_funcs, &hash_funcs);
		existing = BuildTupleHashTable(state->ngroupatts, state->groupatts, eq_funcs, hash_funcs, 1000,
				sizeof(HeapTupleEntryData), CurrentMemoryContext, hash_tmp_cxt);

		select_existing_groups(state, existing);
	}

	portal = CreatePortal("", true, true);
	portal->visible = false;

	PortalDefineQuery(portal,
					  NULL,
					  state->view->matrel->relname,
					  "SELECT",
					  list_make1(state->combine_plan),
					  NULL);

	result = tuplestore_begin_heap(true, true, continuous_query_combiner_work_mem);
	dest = CreateDestReceiver(DestTuplestore);
	SetTuplestoreDestReceiverParams(dest, result, state->tmp_cxt, true);

	PortalStart(portal, NULL, EXEC_FLAG_COMBINE, NULL);

	(void) PortalRun(portal,
					 FETCH_ALL,
					 true,
					 dest,
					 dest,
					 NULL);

	tuplestore_clear(state->batch);

	sync_combine(state, result, existing);

	tuplestore_end(result);

	if (existing)
		hash_destroy(existing->hashtab);

	PortalDrop(portal, false);

	CQMatViewClose(state->ri);
	heap_close(state->matrel, RowExclusiveLock);
<<<<<<< HEAD

	state->ri = NULL;
	state->matrel = NULL;
=======
>>>>>>> 867b625c
}

static void
init_query_state(ContQueryCombinerState *state, Oid id, MemoryContext context)
{
	PlannedStmt *pstmt;
	MemoryContext exec_cxt;
	MemoryContext old_cxt;
	MemoryContext cache_tmp_cxt;

	MemSet(state, 0, sizeof(ContQueryCombinerState));

	exec_cxt = AllocSetContextCreate(context, "CombinerQueryExecCxt",
			ALLOCSET_DEFAULT_MINSIZE,
			ALLOCSET_DEFAULT_INITSIZE,
			ALLOCSET_DEFAULT_MAXSIZE);

	old_cxt = MemoryContextSwitchTo(exec_cxt);

	state->view_id = id;
	state->exec_cxt = exec_cxt;
	state->tmp_cxt = AllocSetContextCreate(exec_cxt, "CombinerQueryTmpCxt",
			ALLOCSET_DEFAULT_MINSIZE,
			ALLOCSET_DEFAULT_INITSIZE,
			ALLOCSET_DEFAULT_MAXSIZE);
	state->plan_cache_cxt = AllocSetContextCreate(exec_cxt, "CombinerQueryPlanCacheCxt",
			ALLOCSET_DEFAULT_MINSIZE,
			ALLOCSET_DEFAULT_INITSIZE,
			ALLOCSET_DEFAULT_MAXSIZE);

	cache_tmp_cxt = AllocSetContextCreate(exec_cxt, "CombinerQueryTmpCxt",
			ALLOCSET_DEFAULT_MINSIZE,
			ALLOCSET_DEFAULT_INITSIZE,
			ALLOCSET_DEFAULT_MAXSIZE);

	state->view = GetContinuousView(id);

	if (state->view == NULL)
		return;

	pstmt = GetContPlan(state->view);

	state->batch = tuplestore_begin_heap(true, true, continuous_query_combiner_work_mem);
	/* this also sets the state's desc field */
	prepare_combine_plan(state, pstmt);
	state->slot = MakeSingleTupleTableSlot(state->desc);
	state->groups_plan = NULL;

	if (IsA(state->combine_plan->planTree, Agg))
	{
		Agg *agg = (Agg *) state->combine_plan->planTree;
		int i;
		Relation matrel;
		ResultRelInfo *ri;
<<<<<<< HEAD

		matrel = heap_openrv_extended(state->view->matrel, AccessShareLock, true);
		if (matrel == NULL)
		{
			state->view = NULL;
			return;
		}

		ri = CQMatViewOpen(matrel);
=======
>>>>>>> 867b625c

		state->groupatts = agg->grpColIdx;
		state->ngroupatts = agg->numCols;
		state->groupops = agg->grpOperators;
		state->isagg = true;

		matrel = heap_openrv(state->view->matrel, AccessShareLock);
		ri = CQMatViewOpen(matrel);

		/*
		 * In order for the hashed group index to be usable, we must use an expression
		 * that is equivalent to the index expression in the group lookup. The best way
		 * to do this is to just copy the actual index expression. If something strange
		 * happens, such as a user deleting the hash index, we still try our best to
		 * reconstruct this expression later.
		 */
		for (i = 0; i < ri->ri_NumIndices; i++)
		{
			IndexInfo *idx = ri->ri_IndexRelationInfo[i];
			Node *n;
			FuncExpr *func;

			if (!idx->ii_Expressions || list_length(idx->ii_Expressions) != 1)
				continue;

			n = linitial(idx->ii_Expressions);
			if (!IsA(n, FuncExpr))
				continue;

			func = (FuncExpr *) n;
			if ((func->funcid != HASH_GROUP_OID && func->funcid != LS_HASH_GROUP_OID) ||
					list_length(func->args) != state->ngroupatts)
				continue;

			state->hashfunc = copyObject(func);
			break;
		}

		CQMatViewClose(ri);
		heap_close(matrel, AccessShareLock);

		state->cache = GroupCacheCreate(continuous_query_combiner_cache_mem * 1024, state->ngroupatts, state->groupatts,
				state->groupops, state->slot, exec_cxt, cache_tmp_cxt);
	}

	cq_stat_init(&state->stats, state->view->id, 0);

	MemoryContextSwitchTo(old_cxt);
}

static void
cleanup_query_state(ContQueryCombinerState **states, Oid id)
{
	ContQueryCombinerState *state = states[id];

	if (state == NULL)
		return;

	MemoryContextDelete(state->exec_cxt);
	pfree(state);
	states[id] = NULL;
}

static ContQueryCombinerState **
init_query_states_array(MemoryContext context)
{
	MemoryContext old_cxt = MemoryContextSwitchTo(context);
	ContQueryCombinerState **states = palloc0(MAXALIGN(mul_size(sizeof(ContQueryCombinerState *), MAX_CQS)));
	MemoryContextSwitchTo(old_cxt);

	return states;
}

static ContQueryCombinerState *
get_query_state(ContQueryCombinerState **states, Oid id, MemoryContext context)
{
	ContQueryCombinerState *state = states[id];
	HeapTuple tuple;

	MyCQStats = NULL;

	/* Entry missing? Start a new transaction so we read the latest pipeline_query catalog. */
	if (state == NULL)
	{
		CommitTransactionCommand();
		StartTransactionCommand();
	}

	PushActiveSnapshot(GetTransactionSnapshot());

	tuple = SearchSysCache1(PIPELINEQUERYID, Int32GetDatum(id));

	/* Was the continuous view removed? */
	if (!HeapTupleIsValid(tuple))
	{
		PopActiveSnapshot();
		cleanup_query_state(states, id);
		return NULL;
	}

	if (state != NULL)
	{
		/* Was the continuous view modified? In our case this means remove the old view and add a new one */
		Form_pipeline_query row = (Form_pipeline_query) GETSTRUCT(tuple);
		if (row->hash != state->view->hash)
		{
			cleanup_query_state(states, id);
			state = NULL;
		}
	}

	ReleaseSysCache(tuple);

	if (state == NULL)
	{
		MemoryContext old_cxt = MemoryContextSwitchTo(context);
		state = palloc0(sizeof(ContQueryCombinerState));
		init_query_state(state, id, context);
		states[id] = state;
		MemoryContextSwitchTo(old_cxt);

		if (state->view == NULL)
		{
			PopActiveSnapshot();
			cleanup_query_state(states, id);
			return NULL;
		}
	}

	PopActiveSnapshot();

	MyCQStats = &state->stats;

	return state;
}

<<<<<<< HEAD

=======
>>>>>>> 867b625c
static int
read_batch(ContQueryCombinerState *state, TupleBufferBatchReader *reader)
{
	TupleBufferSlot *tbs;
	int count = 0;

	while ((tbs = TupleBufferBatchReaderNext(reader)) != NULL)
	{
		if (!TupIsNull(state->slot))
			ExecClearTuple(state->slot);

		ExecStoreTuple(heap_copytuple(tbs->tuple->heaptup), state->slot, InvalidBuffer, false);
		tuplestore_puttupleslot(state->batch, state->slot);

		IncrementCQRead(1, tbs->size);
		count++;
	}

	if (!TupIsNull(state->slot))
		ExecClearTuple(state->slot);

	return count;
}

static bool
has_queries_to_process(Bitmapset *queries)
{
	Bitmapset *tmp = bms_copy(queries);
	int id;
	bool has_queries = false;

	while ((id = bms_first_member(tmp)) >= 0)
		if (id % continuous_query_num_combiners == MyContQueryProc->group_id)
		{
			has_queries = true;
			break;
		}

	bms_free(tmp);

	return has_queries;
}

void
ContinuousQueryCombinerMain(void)
{
	TupleBufferBatchReader *reader = TupleBufferOpenBatchReader(CombinerTupleBuffer, &should_read_fn);
	MemoryContext run_cxt = AllocSetContextCreate(TopMemoryContext, "CombinerRunCxt",
			ALLOCSET_DEFAULT_MINSIZE,
			ALLOCSET_DEFAULT_INITSIZE,
			ALLOCSET_DEFAULT_MAXSIZE);
	ContQueryCombinerState **states = init_query_states_array(run_cxt);
	ContQueryCombinerState *state = NULL;
	Bitmapset *queries;
	TimestampTz last_processed = GetCurrentTimestamp();
	bool has_queries;
	int id;

	/* Set the commit level */
	synchronous_commit = continuous_query_combiner_synchronous_commit;

	ContQueryBatchContext = AllocSetContextCreate(run_cxt, "ContQueryBatchContext",
			ALLOCSET_DEFAULT_MINSIZE,
			ALLOCSET_DEFAULT_INITSIZE,
			ALLOCSET_DEFAULT_MAXSIZE);

	/* Bootstrap the query ids we should process. */
	StartTransactionCommand();
	MemoryContextSwitchTo(run_cxt);
	queries = GetAllContinuousViewIds();
	CommitTransactionCommand();

	has_queries = has_queries_to_process(queries);

	MemoryContextSwitchTo(run_cxt);

	for (;;)
	{
		uint32 num_processed = 0;
		Bitmapset *tmp;
		int id;
		bool updated_queries = false;

		sleep_if_deactivated();

		TupleBufferBatchReaderTrySleep(reader, last_processed);

		if (MyContQueryProc->group->terminate)
			break;

		/* If we had no queries, then rescan the catalog. */
		if (!has_queries)
		{
			Bitmapset *new, *removed;
			StartTransactionCommand();
			MemoryContextSwitchTo(run_cxt);
			new = GetAllContinuousViewIds();
			CommitTransactionCommand();

			removed = bms_difference(queries, new);
			bms_free(queries);
			queries = new;

			while ((id = bms_first_member(removed)) >= 0)
				cleanup_query_state(states, id);

			bms_free(removed);

			has_queries = has_queries_to_process(queries);
		}

		StartTransactionCommand();

		MemoryContextSwitchTo(ContQueryBatchContext);

		tmp = bms_copy(queries);
		while ((id = bms_first_member(tmp)) >= 0)
		{
			/* skip eagerly for continuous queries that we don't own */
			if (id % continuous_query_num_combiners != MyContQueryProc->group_id)
				continue;

			PG_TRY();
			{
				int count = 0;

				state = get_query_state(states, id, run_cxt);

				if (state == NULL)
				{
					queries = bms_del_member(queries, id);
					has_queries = has_queries_to_process(queries);
					goto next;
				}

				/* No need to process queries which we don't have tuples for. */
				if (!TupleBufferBatchReaderHasTuplesForCQId(reader, id))
					goto next;

				debug_query_string = NameStr(state->view->name);
				MemoryContextSwitchTo(state->tmp_cxt);

				TupleBufferBatchReaderSetCQId(reader, id);

				count = read_batch(state, reader);

				if (count)
				{
					num_processed += count;
					combine(state);
				}

				MemoryContextResetAndDeleteChildren(state->tmp_cxt);

				IncrementCQExecutions(1);
			}
			PG_CATCH();
			{
				EmitErrorReport();
				FlushErrorState();

				if (ActiveSnapshotSet())
					PopActiveSnapshot();

				MemoryContextSwitchTo(ContQueryBatchContext);

				if (state)
					cleanup_query_state(states, id);

				IncrementCQErrors(1);

				if (!continuous_query_crash_recovery)
					exit(1);
			}
			PG_END_TRY();

next:
			TupleBufferBatchReaderRewind(reader);

			/* after reading a full batch, update query bitset with any new queries seen */
			if (reader->batch_done && !updated_queries)
			{
				Bitmapset *new;

				updated_queries = true;

				new = bms_difference(reader->queries_seen, queries);

				if (!bms_is_empty(new))
				{
					MemoryContextSwitchTo(ContQueryBatchContext);
					tmp = bms_add_members(tmp, new);

					MemoryContextSwitchTo(run_cxt);
					queries = bms_add_members(queries, new);

					has_queries = has_queries_to_process(queries);
				}

				bms_free(new);
			}

			if (state)
				cq_stat_report(false);
			else
				cq_stat_send_purge(id, 0, CQ_STAT_COMBINER);

			debug_query_string = NULL;
		}

		CommitTransactionCommand();

		if (num_processed)
			last_processed = GetCurrentTimestamp();

		TupleBufferBatchReaderReset(reader);
		MemoryContextResetAndDeleteChildren(ContQueryBatchContext);
	}

	for (id = 0; id < MAX_CQS; id++)
	{
		ContQueryCombinerState *state = states[id];

		if (state == NULL)
			continue;

		MyCQStats = &state->stats;
		cq_stat_report(true);
	}

	TupleBufferCloseBatchReader(reader);
	pfree(states);
	MemoryContextSwitchTo(TopMemoryContext);
	MemoryContextDelete(run_cxt);
}

/*
 * GetCombinerLookupPlan
 */
PlannedStmt *
GetCombinerLookupPlan(ContinuousView *view)
{
	ContQueryCombinerState state;
	PlannedStmt *plan;
	List *values = NIL;

	init_query_state(&state, view->id, CurrentMemoryContext);

	if (state.isagg && state.ngroupatts > 0)
	{
		TupleHashTable existing;
		FmgrInfo *eq_funcs;
		FmgrInfo *hash_funcs;
		Relation rel;

		execTuplesHashPrepare(state.ngroupatts, state.groupops, &eq_funcs, &hash_funcs);
		existing = BuildTupleHashTable(state.ngroupatts, state.groupatts, eq_funcs, hash_funcs, 1000,
				sizeof(HeapTupleEntryData), CurrentMemoryContext, CurrentMemoryContext);

		rel = heap_openrv_extended(view->matrel, AccessShareLock, true);

		if (rel)
		{
			HeapTuple tuple;
			HeapScanDesc scan = heap_beginscan(rel, GetActiveSnapshot(), 0, NULL);

			while ((tuple = heap_getnext(scan, ForwardScanDirection)) != NULL)
			{
				if (!TupIsNull(state.slot))
					ExecClearTuple(state.slot);

				ExecStoreTuple(heap_copytuple(tuple), state.slot, InvalidBuffer, false);
				tuplestore_puttupleslot(state.batch, state.slot);
				break;
			}

			heap_endscan(scan);
			heap_close(rel, AccessShareLock);
		}

		values = get_values(&state, existing);
	}

	plan = get_cached_groups_plan(&state, values);

	tuplestore_end(state.batch);

	return plan;
}<|MERGE_RESOLUTION|>--- conflicted
+++ resolved
@@ -536,10 +536,7 @@
 	TupleHashTable existing = NULL;
 
 	state->matrel = heap_openrv_extended(state->view->matrel, RowExclusiveLock, true);
-<<<<<<< HEAD
-
-=======
->>>>>>> 867b625c
+
 	if (state->matrel == NULL)
 		return;
 
@@ -597,12 +594,6 @@
 
 	CQMatViewClose(state->ri);
 	heap_close(state->matrel, RowExclusiveLock);
-<<<<<<< HEAD
-
-	state->ri = NULL;
-	state->matrel = NULL;
-=======
->>>>>>> 867b625c
 }
 
 static void
@@ -657,25 +648,20 @@
 		int i;
 		Relation matrel;
 		ResultRelInfo *ri;
-<<<<<<< HEAD
-
-		matrel = heap_openrv_extended(state->view->matrel, AccessShareLock, true);
-		if (matrel == NULL)
-		{
-			state->view = NULL;
-			return;
-		}
-
-		ri = CQMatViewOpen(matrel);
-=======
->>>>>>> 867b625c
 
 		state->groupatts = agg->grpColIdx;
 		state->ngroupatts = agg->numCols;
 		state->groupops = agg->grpOperators;
 		state->isagg = true;
 
-		matrel = heap_openrv(state->view->matrel, AccessShareLock);
+		matrel = heap_openrv_extended(state->view->matrel, AccessShareLock, true);
+
+		if (matrel == NULL)
+		{
+			state->view = NULL;
+			return;
+		}
+
 		ri = CQMatViewOpen(matrel);
 
 		/*
@@ -805,10 +791,6 @@
 	return state;
 }
 
-<<<<<<< HEAD
-
-=======
->>>>>>> 867b625c
 static int
 read_batch(ContQueryCombinerState *state, TupleBufferBatchReader *reader)
 {
