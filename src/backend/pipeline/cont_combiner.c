--- conflicted
+++ resolved
@@ -1765,12 +1765,8 @@
 		while ((query_id = ContExecutorStartNextQuery(cont_exec, min_tick_ms)) != InvalidOid)
 		{
 			int count = 0;
-<<<<<<< HEAD
 			ContQueryCombinerState *state = (ContQueryCombinerState *) cont_exec->curr_query;
-=======
-			ContQueryCombinerState *state = (ContQueryCombinerState *) cont_exec->current_query;
 			volatile bool error = false;
->>>>>>> 7b3d3091
 
 			PG_TRY();
 			{
@@ -1809,21 +1805,11 @@
 				if (ActiveSnapshotSet())
 					PopActiveSnapshot();
 
-<<<<<<< HEAD
-				ContExecutorPurgeQuery(cont_exec);
-				pgstat_increment_cq_error(1);
-
-				MemoryContextSwitchTo(ContQueryBatchContext);
-=======
-				if (!continuous_query_crash_recovery)
-					proc_exit(1);
-
 				/*
 				 * Modifying anything within a PG_CATCH block can have unpredictable behavior
 				 * when optimization is enabled, so we do the remaining error handling later.
 				 */
 				error = true;
->>>>>>> 7b3d3091
 			}
 			PG_END_TRY();
 
@@ -1831,7 +1817,6 @@
 			{
 				ContExecutorPurgeQuery(cont_exec);
 				pgstat_increment_cq_error(1);
-				MemoryContextSwitchTo(cont_exec->exec_cxt);
 			}
 next:
 			ContExecutorEndQuery(cont_exec);
