/*-------------------------------------------------------------------------
 *
 * combiner.c
 *
 *	  Combiner process functionality
 *
 * src/backend/pipeline/combiner.c
 *
 *-------------------------------------------------------------------------
 */
#include <sys/socket.h>
#include <time.h>
#include <sys/un.h>
#include <sys/unistd.h>

#include "postgres.h"

#include "access/htup_details.h"
#include "access/xact.h"
#include "catalog/pipeline_query.h"
#include "catalog/pipeline_query_fn.h"
#include "commands/pipelinecmds.h"
#include "executor/tupletableReceiver.h"
#include "executor/tstoreReceiver.h"
#include "funcapi.h"
#include "miscadmin.h"
#include "nodes/makefuncs.h"
#include "optimizer/planner.h"
#include "optimizer/tlist.h"
#include "parser/parse_clause.h"
#include "parser/parse_collate.h"
#include "parser/parse_expr.h"
#include "parser/parse_type.h"
#include "pipeline/combiner.h"
#include "pipeline/cqmatrel.h"
#include "pipeline/cqplan.h"
#include "pipeline/cqproc.h"
#include "tcop/tcopprot.h"
#include "tcop/pquery.h"
#include "utils/memutils.h"
#include "utils/snapmgr.h"
#include "utils/syscache.h"
#include "utils/timestamp.h"

#define WORKER_BACKLOG 16
#define RECV_TIMEOUT 10 /* ms */
#define RECV_LOOP_TIMEOUT 10 * 1000 /* ms */

typedef struct
{
	int sock;
	pid_t pid;
} WorkerEntry;

typedef struct
{
	int sock;
	int num_workers;
	WorkerEntry *workers;
	fd_set readset;
	int max_fd;
	struct timeval timeout;
} ServerState;

static ServerState *serv = NULL;

static void
ipc_init(CQProcEntry *entry, int recvtimeoutms)
{
	struct sockaddr_un local;
	int len;

	/* 0 means a blocking recv(), which we don't want, so use a reasonable default */
	if (recvtimeoutms == 0)
		recvtimeoutms = RECV_TIMEOUT;

	serv = palloc0(sizeof(ServerState));
	serv->num_workers = entry->pg_size - 1;
	serv->workers = palloc0(serv->num_workers * sizeof(WorkerEntry));
	serv->timeout.tv_sec = (recvtimeoutms / 1000);
	serv->timeout.tv_usec = (recvtimeoutms - (serv->timeout.tv_sec * 1000)) * 1000;

	FD_ZERO(&serv->readset);

	local.sun_family = AF_UNIX;
	strcpy(local.sun_path, entry->sock_name);
	unlink(local.sun_path);

	if ((serv->sock = socket(AF_UNIX, SOCK_STREAM | SOCK_NONBLOCK, 0)) == -1)
		elog(ERROR, "combiner could not create socket \"%s\": %m",
				entry->sock_name);

	len = strlen(local.sun_path) + sizeof(local.sun_family);
	if (bind(serv->sock, (struct sockaddr *) &local, len) == -1)
		elog(ERROR, "could not bind to combiner \"%s\": %m", entry->sock_name);

	if (listen(serv->sock, WORKER_BACKLOG) == -1)
		elog(ERROR, "could not listen on socket %d: %m", serv->sock);

	FD_SET(serv->sock, &serv->readset);
	serv->max_fd = serv->sock;
}

static pid_t
do_handshake(int sock)
{
	pid_t pid;

	if (send(sock, &MyProcPid, sizeof(pid_t), 0) < sizeof(pid_t))
		return -1;

	if (recv(sock, &pid, sizeof(pid_t), MSG_WAITALL) != sizeof(pid_t))
		return -1;

	return pid;
}

static void
accept_worker()
{
	struct sockaddr_un remote;
	socklen_t addrlen;
	int worker_sock;
	pid_t worker_pid;
	int i;
	bool found;
	WorkerEntry *entry;
	pid_t *worker_pids = GetWorkerPids(MyCQId);

	for (i = 0; i < serv->num_workers; i++)
	{
		int j;
		found = false;

		for (j = 0; j < serv->num_workers; j++)
		{
			entry = &serv->workers[i];
			if (entry->pid == worker_pids[j])
			{
				found = true;
				break;
			}
		}

		if (found)
			continue;

		break;
	}

	pfree(worker_pids);

	if (found)
		return;

	if ((worker_sock = accept(serv->sock, (struct sockaddr *) &remote, &addrlen)) == -1)
		return;

	if (setsockopt(worker_sock, SOL_SOCKET, SO_RCVTIMEO, (char *) &serv->timeout,
			sizeof(struct timeval)) == -1 ||
		setsockopt(worker_sock, SOL_SOCKET, SO_SNDTIMEO, (char *) &serv->timeout,
			sizeof(struct timeval)) == -1)
	{
		close(worker_sock);
		return;
	}

	worker_pid = do_handshake(worker_sock);

	if (worker_pid <= 0)
	{
		close(worker_sock);
		return;
	}

	FD_CLR(entry->sock, &serv->readset);
	entry->pid = worker_pid;
	entry->sock = worker_sock;
	FD_SET(worker_sock, &serv->readset);
	serv->max_fd = Max(serv->max_fd, worker_sock);

	elog(LOG, "accepted new worker");
}

/*
 * receive_tuple
 */
static bool
receive_tuple(TupleTableSlot *slot, bool need_merge)
{
	HeapTuple tup;
	int32 len;
	ssize_t read;
	fd_set readset;
	int num_ready;
	int i;
	int sock;
	int32 remaining;
	int32 offset = 0;
	TimestampTz start;

	if (!TupIsNull(slot))
		ExecClearTuple(slot);

	memcpy(&readset, &serv->readset, sizeof(fd_set));

	if (need_merge)
	{
		struct timeval timeout;
		memcpy(&timeout, &serv->timeout, sizeof(struct timeval));
		num_ready = select(serv->max_fd + 1, &readset, NULL, NULL, &timeout);
	}
	else
		num_ready = select(serv->max_fd + 1, &readset, NULL, NULL, NULL);

	if (num_ready == 0)
		return false;

	if (FD_ISSET(serv->sock, &readset))
	{
		num_ready--;
		accept_worker();
		FD_CLR(serv->sock, &readset);
	}

	if (num_ready < 0)
	{
		/* One of the readset fds is invalid? Probably means a worker crash */
		if (errno == EBADF)
		{
			accept_worker();
			return false;
		}

		if (errno == EINTR)
			return false;

		elog(ERROR, "combiner select() error: %m.");
	}

	for (i = 0; i < serv->num_workers; i++)
	{
		sock = serv->workers[i].sock;
		if (FD_ISSET(sock, &readset))
			break;
	}

	read = recv(sock, &len, sizeof(int32), MSG_WAITALL);

	if (read < 0)
	{
		/*
		 * TODO(usmanm): This should eventually be removed. Only here
		 * because it makes attaching the debugger to the combiner proc
		 * easy.
		 */
		if (errno != EINTR)
			accept_worker();

		if (errno != EAGAIN)
			elog(LOG, "combiner failed to receive tuple length: %m");

		return false;
	}
	else if (read < sizeof(int32))
		return false;

	len = ntohl(len);
	remaining = len;

	tup = (HeapTuple) palloc0(HEAPTUPLESIZE + len);
	tup->t_len = len;
	tup->t_data = (HeapTupleHeader) ((char *) tup + HEAPTUPLESIZE);
	start = GetCurrentTimestamp();

	while (remaining > 0 && !TimestampDifferenceExceeds(start, GetCurrentTimestamp(), RECV_LOOP_TIMEOUT))
	{
		read = recv(sock, (char *) tup->t_data + offset, remaining, 0);
		if (read < 0)
		{
			if (errno == EAGAIN || errno == EINTR)
				continue;
			elog(LOG, "combiner failed to receive tuple data: %m");
		}
		remaining -= read;
		offset += read;
	}

	/* This could happen if the worker crashed while writing to the socket */
	if (remaining > 0)
	{
		elog(LOG, "combiner only received %d/%d bytes of tuple data", len - remaining, len);
		return false;
	}

	ExecStoreTuple(tup, slot, InvalidBuffer, false);
	return true;
}

/*
 * prepare_combine_plan
 *
 * Retrieves a the cached combine plan for a continuous view, creating it if necessary
 */
static PlannedStmt *
prepare_combine_plan(PlannedStmt *plan, Tuplestorestate *store, TupleDesc *desc)
{
	TuplestoreScan *scan;

	/*
	 * Mark plan as not continuous now because we'll be repeatedly
	 * executing it in a new portal. We also need to set its batch
	 * size to 0 so that TuplestoreScans don't return early. Since
	 * they're not being executed continuously, they'd never
	 * see anything after the first batch was consumed.
	 *
	 */
	plan->is_continuous = false;
	plan->cq_state->batchsize = 0;

	if (IsA(plan->planTree, TuplestoreScan))
		scan = (TuplestoreScan *) plan->planTree;
	else if (IsA(plan->planTree->lefttree, TuplestoreScan))
		scan = (TuplestoreScan *) plan->planTree->lefttree;
	else
		elog(ERROR, "couldn't find TuplestoreScan node in combiner's plan");

	scan->store = store;

	*desc = ExecTypeFromTL(((Plan *) scan)->targetlist, false);

	return plan;
}

/*
 * get_retrieval_where_clause
 *
 * Given a tuplestore containing incoming tuples to combine with
 * on-disk tuples, generates a WHERE clause that can be used to
 * retrieve all corresponding on-disk tuples with a single query.
 */
static Node*
get_retrieval_where_clause(Tuplestorestate *incoming, TupleDesc desc,
		AttrNumber *merge_attrs, int num_merge_attrs, ParseState *ps)
{
	List *name = list_make1(makeString("="));
	Node *where;
	Expr *dnf = NULL;
	List *args = NIL;
	TupleTableSlot *slot = MakeSingleTupleTableSlot(desc);

	foreach_tuple(slot, incoming)
	{
		List *cnfExprs = NIL;
		Node *arg;
		int i;

		for (i = 0; i < num_merge_attrs; i++)
		{
			AttrNumber merge_attr = merge_attrs[i];
			Form_pg_attribute attr = desc->attrs[merge_attr - 1];
			ColumnRef *cref;
			Type typeinfo;
			int length;
			A_Expr *expr;
			bool isnull;
			Datum d;
			Const *c;

			typeinfo = typeidType(attr->atttypid);
			length = typeLen(typeinfo);
			ReleaseSysCache((HeapTuple) typeinfo);

			d = slot_getattr(slot, merge_attr, &isnull);
			c = makeConst(attr->atttypid, attr->atttypmod,
					attr->attcollation, length, d, isnull, attr->attbyval);

			cref = makeNode(ColumnRef);
			cref->fields = list_make1(makeString(NameStr(attr->attname)));
			cref->location = -1;

			expr = makeA_Expr(AEXPR_OP, name, (Node *) cref, (Node *) c, -1);

			/*
			 * If we're grouping on multiple columns, the WHERE predicate must
			 * include a conjunction of all GROUP BY column values for each incoming
			 * tuple. For example, consider the query:
			 *
			 *   SELECT col0, col1, COUNT(*) FROM stream GROUP BY col0, col1
			 *
			 * If we have incoming tuples,
			 *
			 *   (0, 1, 10), (4, 3, 200)
			 *
			 * then we need to look for any tuples on disk for which the following
			 * predicate evaluates to true:
			 *
			 *   (col0 = 0 AND col1 = 1) OR (col0 = 4 AND col1 = 3)
			 *
			 * Her we're creating the conjunction clauses, and we pass them all in
			 * as a list of arguments to an OR expression at the end.
			 */
			cnfExprs = lappend(cnfExprs, transformExpr(ps, (Node *) expr, AEXPR_OP));
		}

		if (list_length(cnfExprs) == 1)
			arg = (Node *) linitial(cnfExprs);
		else
			arg = transformExpr(ps, (Node *) makeBoolExpr(AND_EXPR, cnfExprs, -1), AEXPR_OP);

		args = lappend(args, arg);
	}

	/* this is one big disjunction of conjunctions that match GROUP BY criteria */
	dnf = makeBoolExpr(OR_EXPR, args, -1);
	assign_expr_collations(ps, (Node *) dnf);

	where = transformExpr(ps, (Node *) dnf, EXPR_KIND_WHERE);

	return (Node *) where;
}

/*
 * get_tuples_to_combine_with
 *
 * Gets the plan for retrieving all of the existing tuples that are going
 * to be combined with the incoming tuples
 */
static void
get_tuples_to_combine_with(char *cvname, TupleDesc desc,
		Tuplestorestate *incoming_merges, AttrNumber *merge_attrs,
		int num_merge_attrs, TupleHashTable merge_targets)
{
	Node *raw_parse_tree;
	List *parsetree_list;
	List *query_list;
	PlannedStmt *plan;
	Query *query;
	SelectStmt *stmt;
	Portal portal;
	ParseState *ps;
	DestReceiver *dest;
	char base_select[14 + strlen(cvname) + 1];
	HASH_SEQ_STATUS status;
	HeapTupleEntry entry;
	TupleTableSlot *slot = MakeSingleTupleTableSlot(desc);
	List *tups = NIL;
	ListCell *lc;

	sprintf(base_select, "SELECT * FROM %s", cvname);

	ps = make_parsestate(NULL);

	dest = CreateDestReceiver(DestTupleTable);

	parsetree_list = pg_parse_query(base_select);
	Assert(parsetree_list->length == 1);

	/*
	 * We need to do this to populate the ParseState's p_varnamespace member
	 */
	stmt = (SelectStmt *) linitial(parsetree_list);
	transformFromClause(ps, stmt->fromClause);

	raw_parse_tree = (Node *) linitial(parsetree_list);
	query_list = pg_analyze_and_rewrite(raw_parse_tree, base_select, NULL, 0);

	Assert(query_list->length == 1);
	query = (Query *) linitial(query_list);

	if (num_merge_attrs > 0)
	{
		Node *where = get_retrieval_where_clause(incoming_merges, desc, merge_attrs,
				num_merge_attrs, ps);
		query->jointree = makeFromExpr(query->jointree->fromlist, where);
	}

	plan = pg_plan_query(query, 0, NULL);

	/*
	 * Now run the query that retrieves existing tuples to merge this merge request with.
	 * This query outputs to the tuplestore currently holding the incoming merge tuples.
	 */
	portal = CreatePortal("__merge_retrieval__", true, true);
	portal->visible = false;

	PortalDefineQuery(portal,
					  NULL,
					  NULL,
					  "SELECT",
					  list_make1(plan),
					  NULL);

	SetTupleTableDestReceiverParams(dest, merge_targets, CacheMemoryContext, true);

	PortalStart(portal, NULL, 0, GetActiveSnapshot());

	(void) PortalRun(portal,
					 FETCH_ALL,
					 true,
					 dest,
					 dest,
					 NULL);

	tuplestore_rescan(incoming_merges);
	foreach_tuple(slot, incoming_merges)
	{
		HeapTuple tup = ExecCopySlotTuple(slot);
		tups = lappend(tups, tup);
	}
	tuplestore_clear(incoming_merges);

	/*
	 * Now add the merge targets that already exist in the continuous view's table
	 * to the input of the final merge query
	 */
	hash_seq_init(&status, merge_targets->hashtab);
	while ((entry = (HeapTupleEntry) hash_seq_search(&status)) != NULL)
	{
		tuplestore_puttuple(incoming_merges, entry->tuple);
	}

	foreach(lc, tups)
	{
		HeapTuple tup = (HeapTuple) lfirst(lc);
		tuplestore_puttuple(incoming_merges, tup);
	}

	PortalDrop(portal, false);
}

/*
 * sync_combine
 *
 * Writes the combine results to a continuous view's table, performing
 * UPDATES or INSERTS as necessary
 */
static void
sync_combine(char *cvname, Tuplestorestate *results,
		TupleTableSlot *slot, TupleHashTable merge_targets)
{
	Relation rel = heap_openrv(makeRangeVar(NULL, cvname, -1), RowExclusiveLock);
	int size = sizeof(bool) * slot->tts_tupleDescriptor->natts;
	bool *replace_all = palloc0(size);
	ResultRelInfo *ri = CQMatViewOpen(rel);

	MemSet(replace_all, true, size);

	foreach_tuple(slot, results)
	{
		HeapTupleEntry update = NULL;
		slot_getallattrs(slot);

		if (merge_targets)
			update = (HeapTupleEntry) LookupTupleHashEntry(merge_targets, slot, NULL);

		if (update)
		{
			/*
			 * The slot has the updated values, so store them in the updatable physical tuple
			 */
			HeapTuple updated = heap_modify_tuple(update->tuple, slot->tts_tupleDescriptor,
					slot->tts_values, slot->tts_isnull, replace_all);

			ExecStoreTuple(updated, slot, InvalidBuffer, false);
			ExecCQMatRelUpdate(ri, slot);
		}
		else
		{
			/* No existing tuple found, so it's an INSERT */
			ExecCQMatRelInsert(ri, slot);
		}
	}
	CQMatViewClose(ri);
	relation_close(rel, RowExclusiveLock);
}

/*
 * combine
 *
 * Combines partial results of a continuous query with existing rows in the continuous view
 */
static void
combine(PlannedStmt *plan, TupleDesc cvdesc,
		Tuplestorestate *store, MemoryContext tmpctx)
{
	TupleTableSlot *slot;
	Portal portal;
	DestReceiver *dest = CreateDestReceiver(DestTuplestore);
	Tuplestorestate *merge_output = NULL;
	AttrNumber *merge_attrs = NULL;
	Oid *merge_attr_ops;
	TupleHashTable merge_targets = NULL;
	FmgrInfo *eq_funcs;
	FmgrInfo *hash_funcs;
	int num_merge_attrs = 0;
	char *matrelname = NameStr(plan->cq_state->matrelname);
	Agg *agg = NULL;

	PushActiveSnapshot(GetTransactionSnapshot());

	slot = MakeSingleTupleTableSlot(cvdesc);

	if (IsA(plan->planTree, Agg))
	{
		agg = (Agg *) plan->planTree;
		merge_attrs = agg->grpColIdx;
		num_merge_attrs = agg->numCols;
		merge_attr_ops = agg->grpOperators;
	}

	if (agg != NULL)
	{
		execTuplesHashPrepare(num_merge_attrs, merge_attr_ops, &eq_funcs, &hash_funcs);
		merge_targets = BuildTupleHashTable(num_merge_attrs, merge_attrs, eq_funcs, hash_funcs, 1000,
				sizeof(HeapTupleEntryData), CacheMemoryContext, tmpctx);
		get_tuples_to_combine_with(matrelname, cvdesc, store, merge_attrs, num_merge_attrs, merge_targets);
	}

	portal = CreatePortal("__merge__", true, true);
	portal->visible = false;

	PortalDefineQuery(portal,
					  NULL,
					  NULL,
					  "SELECT",
					  list_make1(plan),
					  NULL);

	merge_output = tuplestore_begin_heap(true, true, work_mem);
	SetTuplestoreDestReceiverParams(dest, merge_output, PortalGetHeapMemory(portal), true);

	PortalStart(portal, NULL, EXEC_FLAG_COMBINE, GetActiveSnapshot());

	(void) PortalRun(portal,
					 FETCH_ALL,
					 true,
					 dest,
					 dest,
					 NULL);

	PopActiveSnapshot();

	sync_combine(matrelname, merge_output, slot, merge_targets);

	if (merge_targets)
		hash_destroy(merge_targets->hashtab);
}

/*
 * ContinuousQueryCombinerRun
 */
void
ContinuousQueryCombinerRun(Portal portal, ContinuousViewState *state, QueryDesc *queryDesc, ResourceOwner owner)
{
	RangeVar *rv = queryDesc->plannedstmt->cq_target;
	ResourceOwner save = CurrentResourceOwner;
	TupleTableSlot *slot;
	TupleDesc workerdesc;
	Tuplestorestate *store;
	long count = 0;
	int batchsize = queryDesc->plannedstmt->cq_state->batchsize;
	int timeout = queryDesc->plannedstmt->cq_state->maxwaitms;
	char *cvname = rv->relname;
	PlannedStmt *combineplan;
	TimestampTz lastCombineTime = GetCurrentTimestamp();
	int32 cq_id = state->id;
	CQProcEntry *entry = GetCQProcEntry(cq_id);
	bool is_worker_done = false;
	bool found_tuple = false;

	MemoryContext runctx = AllocSetContextCreate(TopMemoryContext,
			"CombinerRunContext",
			ALLOCSET_DEFAULT_MINSIZE,
			ALLOCSET_DEFAULT_INITSIZE,
			ALLOCSET_DEFAULT_MAXSIZE);
	MemoryContext combinectx = AllocSetContextCreate(runctx,
			"CombineContext",
			ALLOCSET_DEFAULT_MINSIZE,
			ALLOCSET_DEFAULT_INITSIZE,
			ALLOCSET_DEFAULT_MAXSIZE);
	MemoryContext tmpctx = AllocSetContextCreate(runctx,
			"CombineTmpContext",
			ALLOCSET_DEFAULT_MINSIZE,
			ALLOCSET_DEFAULT_INITSIZE,
			ALLOCSET_DEFAULT_MAXSIZE);

	MemoryContext oldcontext;

	CurrentResourceOwner = owner;

	elog(LOG, "\"%s\" combiner %d running", cvname, MyProcPid);

	MarkCombinerAsRunning(MyCQId);

	ipc_init(entry, queryDesc->plannedstmt->cq_state->maxwaitms);

	StartTransactionCommand();

	oldcontext = MemoryContextSwitchTo(runctx);

	/*
	 * Create tuple store and slot outside of combinectx and tmpctx,
	 * so that we don't lose received tuples in case of errors in the loop
	 * below.
	 */
	store = tuplestore_begin_heap(true, true, work_mem);
	combineplan = prepare_combine_plan(queryDesc->plannedstmt, store, &workerdesc);
	slot = MakeSingleTupleTableSlot(workerdesc);

	MemoryContextSwitchTo(oldcontext);

	CommitTransactionCommand();

	oldcontext = MemoryContextSwitchTo(combinectx);

	for (;;)
	{
		PG_TRY();
		{
			bool force = false;

			CurrentResourceOwner = owner;

<<<<<<< HEAD
			found_tuple = receive_tuple(combiner, slot);
=======
		found_tuple = receive_tuple(slot, count > 0);
>>>>>>> 77c34413

			/*
			 * If we get a null tuple, we either want to combine the current batch
			 * or wait a little while longer for more tuples before forcing the batch
			 */
			if (TupIsNull(slot))
			{
				if (timeout > 0)
				{
					if (!TimestampDifferenceExceeds(lastCombineTime, GetCurrentTimestamp(), timeout))
						continue; /* timeout not reached yet, keep scanning for new tuples to arrive */
				}
				force = true;
			}
			else
			{
				tuplestore_puttupleslot(store, slot);
				count++;
			}

			if (count > 0 && (count == batchsize || force))
			{
				StartTransactionCommand();

				combine(combineplan, workerdesc, store, tmpctx);

				CommitTransactionCommand();

				tuplestore_clear(store);
				MemoryContextResetAndDeleteChildren(combinectx);
				MemoryContextResetAndDeleteChildren(tmpctx);

				lastCombineTime = GetCurrentTimestamp();
				count = 0;
			}

<<<<<<< HEAD
=======
		/* Has the CQ been deactivated? */
		if (!entry->active)
		{
>>>>>>> 77c34413
			/*
			 * If we received a tuple in this iteration, poll the socket again.
			 */
			if (found_tuple)
				continue;

			/* Has the CQ been deactivated? */
			if (!*activeFlagPtr)
			{
				/*
				 * Ensure that the worker has terminated. There is a continue here
				 * because we wanna poll the socket one last time after the worker has
				 * terminated.
				 */
				if (!is_worker_done)
				{
					is_worker_done = AreCQWorkersStopped(cq_id);
					continue;
				}

				/*
				 * By this point the worker process has terminated and
				 * we received no new tuples in the previous iteration.
				 * If there are some unmerged tuples, force merge them.
				 */
				if (count)
				{
					force = true;
					continue;
				}

				break;
			}
		}
		PG_CATCH();
		{
			EmitErrorReport();
			FlushErrorState();

			MemoryContextResetAndDeleteChildren(combinectx);
			MemoryContextResetAndDeleteChildren(tmpctx);
		}
		PG_END_TRY();
	}

	MemoryContextDelete(runctx);

	CurrentResourceOwner = save;
}<|MERGE_RESOLUTION|>--- conflicted
+++ resolved
@@ -722,11 +722,7 @@
 
 			CurrentResourceOwner = owner;
 
-<<<<<<< HEAD
-			found_tuple = receive_tuple(combiner, slot);
-=======
-		found_tuple = receive_tuple(slot, count > 0);
->>>>>>> 77c34413
+			found_tuple = receive_tuple(slot, count > 0);
 
 			/*
 			 * If we get a null tuple, we either want to combine the current batch
@@ -763,12 +759,6 @@
 				count = 0;
 			}
 
-<<<<<<< HEAD
-=======
-		/* Has the CQ been deactivated? */
-		if (!entry->active)
-		{
->>>>>>> 77c34413
 			/*
 			 * If we received a tuple in this iteration, poll the socket again.
 			 */
@@ -776,7 +766,7 @@
 				continue;
 
 			/* Has the CQ been deactivated? */
-			if (!*activeFlagPtr)
+			if (!entry->active)
 			{
 				/*
 				 * Ensure that the worker has terminated. There is a continue here
