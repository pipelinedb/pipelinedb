--- conflicted
+++ resolved
@@ -209,7 +209,6 @@
 				}
 				else
 				{
-<<<<<<< HEAD
 					Oid type = exprType((Node *) expr);
 					int32 typmod = exprTypmod((Node *) expr);
 					var = makeVar(OUTER_VAR, toappend->resno, type, typmod, InvalidOid, 0);
@@ -227,13 +226,6 @@
 							agg->grpColIdx[i] = var->varattno;
 					}
 				}
-=======
-					if (agg->grpColIdx[i] == var->varattno)
-						agg->grpColIdx[i] = attno;
-				}
-
-				var->varattno = attno;
->>>>>>> c9740bb9
 			}
 		}
 
