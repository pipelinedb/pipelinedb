/*-------------------------------------------------------------------------
 *
 * nodeSeqscan.h
 *
 * Support for scanning the stream buffer
 *
 * src/backend/executor/nodeStreamscan.c
 *
 *-------------------------------------------------------------------------
 */

#include "postgres.h"

#include "access/htup_details.h"
#include "executor/executor.h"
#include "executor/nodeStreamscan.h"
#include "miscadmin.h"
#include "nodes/makefuncs.h"
#include "parser/parse_coerce.h"
#include "pipeline/streambuf.h"
#include "utils/lsyscache.h"
#include "utils/memutils.h"


/*
 * Maps the positions of attribute names in the first TupleDesc to the corresponding
 * attribute names in the second TupleDesc
 */
static int *
map_field_positions(TupleDesc evdesc, TupleDesc desc)
{
	int i;
	int *result = palloc(sizeof(int) * evdesc->natts);

	for (i = 0; i < evdesc->natts; i++)
	{
		int j;

		result[i] = -1;
		for (j = 0; j < desc->natts; j++)
		{
			if (strcmp(NameStr(evdesc->attrs[i]->attname), NameStr(desc->attrs[j]->attname)) == 0)
			{
				result[i] = j;
				break;
			}
		}
	}

	return result;
}

/*
 * Initializes the given StreamProjectionInfo for the given
 * descriptor. This allows us to cache descriptor-level information, which
 * may only change after many event projections.
 */
static void
init_proj_info_for_desc(StreamProjectionInfo *pi, TupleDesc evdesc)
{
	pi->attrmap = map_field_positions(evdesc, pi->resultdesc);
	pi->curslot = MakeSingleTupleTableSlot(evdesc);
}

static TupleTableSlot *
StreamScanNext(StreamScanState *node)
{
<<<<<<< HEAD
	StreamBufferSlot *sbs = PinNextStreamBufferSlot(node->reader);
=======
	StreamBufferSlot *sbs = StreamBufferPinNextSlot(node->reader);
>>>>>>> 795669a4
	TupleTableSlot *slot = node->ss.ss_ScanTupleSlot;
	HeapTuple tup;

	if (sbs == NULL)
		return NULL;

	/* update the projection info if the event descriptor has changed */
	if (node->pi->eventdesc != sbs->event->desc)
		init_proj_info_for_desc(node->pi, sbs->event->desc);

	tup = ExecStreamProject(sbs->event, node);
	ExecStoreTuple(tup, slot, InvalidBuffer, false);

	/*
	 * We don't necessarily know when parent nodes will be done with this
	 * event, so only unpin it if we're configured to do so.
	 */
	if (node->unpin)
<<<<<<< HEAD
		UnpinStreamBufferSlot(node->reader, sbs);
=======
		StreamBufferUnpinSlot(node->reader, sbs);
>>>>>>> 795669a4
	else
		node->pinned = lappend(node->pinned, sbs);

	return slot;
}

/*
 * Given a value, convert it to its original user input representation,
 * then attempt to read it in as the target output type
 */
static Datum
coerce_raw_input(Datum value, Oid intype, Oid outtype)
{
	char *orig;
	Oid outfn;
	Oid infn;
	Oid ioparam;
	bool isvlen;
	Datum result;

	getTypeOutputInfo(intype, &outfn, &isvlen);
	orig = OidOutputFunctionCall(outfn, value);

	getTypeInputInfo(outtype, &infn, &ioparam);
	result = OidInputFunctionCall(infn, orig, ioparam, -1);

	return result;
}

/*
 * ExecStreamProject
 *
 * Project a stream event onto a physical tuple
 */
HeapTuple
ExecStreamProject(StreamEvent *event, StreamScanState *node)
{
	HeapTuple decoded;
	MemoryContext oldcontext;
	Datum *values;
	bool *nulls;
	int i;
	StreamProjectionInfo *pi = node->pi;
	TupleDesc desc = pi->resultdesc;

	oldcontext = MemoryContextSwitchTo(pi->ctxt);

	values = palloc0(sizeof(Datum) * desc->natts);
	nulls = palloc0(sizeof(bool) * desc->natts);

	/* assume every element in the output tuple is null until we actually see values */
	MemSet(nulls, true, desc->natts);

	ExecStoreTuple(event->tuple, pi->curslot, InvalidBuffer, false);

	/*
	 * For each field in the event, place it in the corresponding field in the
	 * output tuple, coercing types if necessary.
	 */
	for (i = 0; i < event->desc->natts; i++)
	{
		Datum v;
		bool isnull;
		int outatt = pi->attrmap[i];
		if (outatt < 0)
			continue;

		/* this is the append-time value */
		v = slot_getattr(pi->curslot, i + 1, &isnull);

		if (isnull)
			continue;

		nulls[outatt] = false;

		/* if the append-time value's type is different from the target type, try to coerce it */
		if (event->desc->attrs[i]->atttypid != desc->attrs[outatt]->atttypid)
		{
			Form_pg_attribute attr = event->desc->attrs[i];
			Const *c = makeConst(attr->atttypid, attr->atttypmod, attr->attcollation,
					attr->attlen, v, false, attr->attbyval);
			Node *n = coerce_to_target_type(NULL, (Node *) c, attr->atttypid, desc->attrs[outatt]->atttypid,
					desc->attrs[outatt]->atttypmod, COERCION_IMPLICIT, COERCE_IMPLICIT_CAST, -1);

			/* if the coercion is possible, do it */
			if (n != NULL)
			{
				/*
				 * TODO(derekjn) an easy optimization here would be to cache the result
				 * of this conversion to avoid extraneous function calls by another reader
				 */
				ExprState *estate = ExecInitExpr((Expr *) n, NULL);

				v = ExecEvalExpr(estate, pi->econtext, &nulls[outatt], NULL);
			}
			else
			{
				/*
				 * Slow path, fall back to the original user input and try to
				 * coerce that to the target type
				 */
				v = coerce_raw_input(v, event->desc->attrs[i]->atttypid,
						desc->attrs[outatt]->atttypid);
			}
		}

		values[outatt] = v;
	}

	/* If arrival_timestamp is requested, pull value from StreamEvent and
	 * update the HeapTuple. */
	for (i = 0; i < desc->natts; i++)
	{
		if (pg_strcasecmp(NameStr(desc->attrs[i]->attname), ARRIVAL_TIMESTAMP) == 0)
		{
			values[i] = TimestampGetDatum(event->arrivaltime);
			nulls[i] = false;
			break;
		}
	}

	MemoryContextSwitchTo(oldcontext);

	/* our result tuple needs to live for the duration of this query execution */
	decoded = heap_form_tuple(desc, values, nulls);

	return decoded;
}

StreamScanState *
ExecInitStreamScan(StreamScan *node, EState *estate, int eflags)
{
	StreamScanState *state;

	state = makeNode(StreamScanState);
	state->ss.ps.plan = (Plan *) node;
	state->ss.ps.state = estate;

	state->pi = palloc(sizeof(StreamProjectionInfo));
	state->pi->ctxt = AllocSetContextCreate(CurrentMemoryContext,
													 "ExecProjectContext",
													 ALLOCSET_DEFAULT_MINSIZE,
													 ALLOCSET_DEFAULT_INITSIZE,
													 ALLOCSET_DEFAULT_MAXSIZE);

	state->pi->econtext = CreateStandaloneExprContext();
	state->pi->resultdesc = node->desc;
	state->unpin = true;
	state->pinned = NIL;

	/*
	 * Miscellaneous initialization
	 *
	 * create expression context for node
	 */
	ExecAssignExprContext(estate, &state->ss.ps);

	/*
	 * initialize child expressions
	 */
	state->ss.ps.targetlist = (List *)
		ExecInitExpr((Expr *) node->scan.plan.targetlist, &state->ss.ps);
	state->ss.ps.qual = (List *)
		ExecInitExpr((Expr *) node->scan.plan.qual, &state->ss.ps);

	/*
	 * tuple table initialization
	 */
	ExecInitResultTupleSlot(estate, &state->ss.ps);
	ExecInitScanTupleSlot(estate, &state->ss);

	state->ss.ps.ps_TupFromTlist = false;

	ExecAssignScanType(&state->ss, node->desc);

	/*
	 * Initialize result tuple type and projection info.
	 */
	ExecAssignResultTypeFromTL(&state->ss.ps);
	ExecAssignScanProjectionInfo(&state->ss);

<<<<<<< HEAD
	state->reader = OpenStreamBufferReader(node->cqid, MyWorkerId);
=======
	state->reader = StreamBufferOpenReader(node->cqid);
>>>>>>> 795669a4

	return state;
}


TupleTableSlot *
ExecStreamScan(StreamScanState *node)
{
	return ExecScan((ScanState *) node,
					(ExecScanAccessMtd) StreamScanNext,
					(ExecScanRecheckMtd) StreamScanNext);
}

void
ExecEndStreamScan(StreamScanState *node)
{
	StreamBufferCloseReader(node->reader);
}

void
ExecEndBatchStreamScan(StreamScanState *node)
{
	MemoryContextReset(node->pi->ctxt);
}

void
ExecReScanStreamScan(StreamScanState *node)
{

}<|MERGE_RESOLUTION|>--- conflicted
+++ resolved
@@ -65,11 +65,7 @@
 static TupleTableSlot *
 StreamScanNext(StreamScanState *node)
 {
-<<<<<<< HEAD
-	StreamBufferSlot *sbs = PinNextStreamBufferSlot(node->reader);
-=======
 	StreamBufferSlot *sbs = StreamBufferPinNextSlot(node->reader);
->>>>>>> 795669a4
 	TupleTableSlot *slot = node->ss.ss_ScanTupleSlot;
 	HeapTuple tup;
 
@@ -88,11 +84,7 @@
 	 * event, so only unpin it if we're configured to do so.
 	 */
 	if (node->unpin)
-<<<<<<< HEAD
-		UnpinStreamBufferSlot(node->reader, sbs);
-=======
 		StreamBufferUnpinSlot(node->reader, sbs);
->>>>>>> 795669a4
 	else
 		node->pinned = lappend(node->pinned, sbs);
 
@@ -274,11 +266,7 @@
 	ExecAssignResultTypeFromTL(&state->ss.ps);
 	ExecAssignScanProjectionInfo(&state->ss);
 
-<<<<<<< HEAD
-	state->reader = OpenStreamBufferReader(node->cqid, MyWorkerId);
-=======
-	state->reader = StreamBufferOpenReader(node->cqid);
->>>>>>> 795669a4
+	state->reader = StreamBufferOpenReader(node->cqid, MyWorkerId);
 
 	return state;
 }
