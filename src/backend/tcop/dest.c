/* Portions Copyright (c) 2013-2015 PipelineDB */
/*-------------------------------------------------------------------------
 *
 * dest.c
 *	  support for communication destinations
 *
 *
 * Portions Copyright (c) 1996-2014, PostgreSQL Global Development Group
 * Portions Copyright (c) 1994, Regents of the University of California
 * Portions Copyright (c) 2013-2015, PipelineDB
 *
 * IDENTIFICATION
 *	  src/backend/tcop/dest.c
 *
 *-------------------------------------------------------------------------
 */
/*
 *	 INTERFACE ROUTINES
 *		BeginCommand - initialize the destination at start of command
 *		CreateDestReceiver - create tuple receiver object for destination
 *		EndCommand - clean up the destination at end of command
 *		NullCommand - tell dest that an empty query string was recognized
 *		ReadyForQuery - tell dest that we are ready for a new query
 *
 *	 NOTES
 *		These routines do the appropriate work before and after
 *		tuples are returned by a query to keep the backend and the
 *		"destination" portals synchronized.
 */

#include "postgres.h"

#include "access/printtup.h"
#include "access/xact.h"
#include "commands/copy.h"
#include "commands/createas.h"
#include "commands/matview.h"
#include "executor/functions.h"
#include "executor/tstoreReceiver.h"
#include "executor/tupletableReceiver.h"
#include "libpq/libpq.h"
#include "libpq/pqformat.h"
#include "pipeline/adhocReceiver.h"
#include "pipeline/combinerReceiver.h"
#include "utils/portal.h"


/* ----------------
 *		dummy DestReceiver functions
 * ----------------
 */
static void
donothingReceive(TupleTableSlot *slot, DestReceiver *self)
{
}

static void
donothingStartup(DestReceiver *self, int operation, TupleDesc typeinfo)
{
}

static void
donothingCleanup(DestReceiver *self)
{
	/* this is used for both shutdown and destroy methods */
}

/* ----------------
 *		static DestReceiver structs for dest types needing no local state
 * ----------------
 */
static DestReceiver donothingDR = {
	donothingReceive, donothingStartup, donothingCleanup, donothingCleanup,
	DestNone
};

static DestReceiver debugtupDR = {
	debugtup, debugStartup, donothingCleanup, donothingCleanup,
	DestDebug
};

static DestReceiver spi_printtupDR = {
	spi_printtup, spi_dest_startup, donothingCleanup, donothingCleanup,
	DestSPI
};

/* Globally available receiver for DestNone */
DestReceiver *None_Receiver = &donothingDR;


/* ----------------
 *		BeginCommand - initialize the destination at start of command
 * ----------------
 */
void
BeginCommand(const char *commandTag, CommandDest dest)
{
	/* Nothing to do at present */
}

/* ----------------
 *		CreateDestReceiver - return appropriate receiver function set for dest
 * ----------------
 */
DestReceiver *
CreateDestReceiver(CommandDest dest)
{
	switch (dest)
	{
		case DestRemote:
		case DestRemoteExecute:
			return printtup_create_DR(dest);

		case DestNone:
			return &donothingDR;

		case DestDebug:
			return &debugtupDR;

		case DestSPI:
			return &spi_printtupDR;

		case DestTuplestore:
			return CreateTuplestoreDestReceiver();

		case DestIntoRel:
			return CreateIntoRelDestReceiver(NULL);

		case DestCopyOut:
			return CreateCopyDestReceiver();

		case DestSQLFunction:
			return CreateSQLFunctionDestReceiver();

		case DestTransientRel:
			return CreateTransientRelDestReceiver(InvalidOid);

		case DestTupleTable:
			return CreateTupleTableDestReceiver();

		case DestCombiner:
			return CreateCombinerDestReceiver();
<<<<<<< HEAD
=======

		case DestAdhoc:
			return CreateAdhocDestReceiver();
>>>>>>> 0fbcac0f
	}

	/* should never get here */
	return &donothingDR;
}

/* ----------------
 *		EndCommand - clean up the destination at end of command
 * ----------------
 */
void
EndCommand(const char *commandTag, CommandDest dest)
{
	switch (dest)
	{
		case DestRemote:
		case DestRemoteExecute:

			/*
			 * We assume the commandTag is plain ASCII and therefore requires
			 * no encoding conversion.
			 */
			pq_putmessage('C', commandTag, strlen(commandTag) + 1);
			break;

		case DestNone:
		case DestDebug:
		case DestSPI:
		case DestTuplestore:
		case DestIntoRel:
		case DestCopyOut:
		case DestSQLFunction:
		case DestTransientRel:
		case DestTupleTable:
		case DestCombiner:
<<<<<<< HEAD
=======
		case DestAdhoc:
>>>>>>> 0fbcac0f
			break;
	}
}

/* ----------------
 *		NullCommand - tell dest that an empty query string was recognized
 *
 *		In FE/BE protocol version 1.0, this hack is necessary to support
 *		libpq's crufty way of determining whether a multiple-command
 *		query string is done.  In protocol 2.0 it's probably not really
 *		necessary to distinguish empty queries anymore, but we still do it
 *		for backwards compatibility with 1.0.  In protocol 3.0 it has some
 *		use again, since it ensures that there will be a recognizable end
 *		to the response to an Execute message.
 * ----------------
 */
void
NullCommand(CommandDest dest)
{
	switch (dest)
	{
		case DestRemote:
		case DestRemoteExecute:

			/*
			 * tell the fe that we saw an empty query string.  In protocols
			 * before 3.0 this has a useless empty-string message body.
			 */
			if (PG_PROTOCOL_MAJOR(FrontendProtocol) >= 3)
				pq_putemptymessage('I');
			else
				pq_putmessage('I', "", 1);
			break;

		case DestNone:
		case DestDebug:
		case DestSPI:
		case DestTuplestore:
		case DestIntoRel:
		case DestCopyOut:
		case DestSQLFunction:
		case DestTupleTable:
		case DestTransientRel:
		case DestCombiner:
<<<<<<< HEAD
=======
		case DestAdhoc:
>>>>>>> 0fbcac0f
			break;
	}
}

/* ----------------
 *		ReadyForQuery - tell dest that we are ready for a new query
 *
 *		The ReadyForQuery message is sent in protocol versions 2.0 and up
 *		so that the FE can tell when we are done processing a query string.
 *		In versions 3.0 and up, it also carries a transaction state indicator.
 *
 *		Note that by flushing the stdio buffer here, we can avoid doing it
 *		most other places and thus reduce the number of separate packets sent.
 * ----------------
 */
void
ReadyForQuery(CommandDest dest)
{
	switch (dest)
	{
		case DestRemote:
		case DestRemoteExecute:
			if (PG_PROTOCOL_MAJOR(FrontendProtocol) >= 3)
			{
				StringInfoData buf;

				pq_beginmessage(&buf, 'Z');
				pq_sendbyte(&buf, TransactionBlockStatusCode());
				pq_endmessage(&buf);
			}
			else if (PG_PROTOCOL_MAJOR(FrontendProtocol) >= 2)
				pq_putemptymessage('Z');
			/* Flush output at end of cycle in any case. */
			pq_flush();
			break;

		case DestNone:
		case DestDebug:
		case DestSPI:
		case DestTuplestore:
		case DestIntoRel:
		case DestCopyOut:
		case DestSQLFunction:
		case DestTransientRel:
		case DestTupleTable:
		case DestCombiner:
<<<<<<< HEAD
=======
		case DestAdhoc:
>>>>>>> 0fbcac0f
			break;
	}
}<|MERGE_RESOLUTION|>--- conflicted
+++ resolved
@@ -140,12 +140,9 @@
 
 		case DestCombiner:
 			return CreateCombinerDestReceiver();
-<<<<<<< HEAD
-=======
 
 		case DestAdhoc:
 			return CreateAdhocDestReceiver();
->>>>>>> 0fbcac0f
 	}
 
 	/* should never get here */
@@ -181,10 +178,7 @@
 		case DestTransientRel:
 		case DestTupleTable:
 		case DestCombiner:
-<<<<<<< HEAD
-=======
-		case DestAdhoc:
->>>>>>> 0fbcac0f
+		case DestAdhoc:
 			break;
 	}
 }
@@ -229,10 +223,7 @@
 		case DestTupleTable:
 		case DestTransientRel:
 		case DestCombiner:
-<<<<<<< HEAD
-=======
-		case DestAdhoc:
->>>>>>> 0fbcac0f
+		case DestAdhoc:
 			break;
 	}
 }
@@ -279,10 +270,7 @@
 		case DestTransientRel:
 		case DestTupleTable:
 		case DestCombiner:
-<<<<<<< HEAD
-=======
-		case DestAdhoc:
->>>>>>> 0fbcac0f
+		case DestAdhoc:
 			break;
 	}
 }