/*-------------------------------------------------------------------------
 *
 * pipeline_query.c
 *	  routines to support manipulation of the pipeline_query relation
 *
 * IDENTIFICATION
 *	  src/backend/catalog/pipeline_query.c
 *
 *-------------------------------------------------------------------------
 */
#include "postgres.h"

#include "access/heapam.h"
#include "access/htup_details.h"
#include "access/xact.h"
#include "catalog/indexing.h"
#include "catalog/pipeline_query.h"
#include "catalog/pipeline_query_fn.h"
#include "libpq/libpq.h"
#include "miscadmin.h"
#include "nodes/makefuncs.h"
#include "pipeline/cqproc.h"
#include "postmaster/bgworker.h"
#include "storage/pmsignal.h"
#include "storage/proc.h"
#include "storage/shmem.h"
#include "tcop/dest.h"
#include "utils/builtins.h"
#include "utils/portal.h"
#include "utils/rel.h"
#include "utils/syscache.h"
#include "utils/tqual.h"


/*
 * skip
 *
 * Skips to the end of a substring within another string, beginning
 * at the given position
 */
static int
skip(const char *needle, const char *haystack, int pos)
{
	while(pg_strncasecmp(needle, &haystack[pos++], strlen(needle)) != 0 &&
			pos < strlen(haystack));

	if (pos == strlen(haystack))
		return -1;

	return pos + strlen(needle);
}

/*
 * compare_int32s
 */
static int
compare_int32s (const void *a, const void *b)
{
  const int32 *ia = (const int32 *) a;
  const int32 *ib = (const int32 *) b;

  return (*ia > *ib) - (*ia < *ib);
}

/*
 * get_next_id
 *
 * Gets the smallest possible id to assign to the next continuous view.
 * We keep this minimal so that we can minimize the size of bitmaps used
 * to tag stream buffer events with.
 */
static int32
get_next_id(Relation rel)
{
	HeapScanDesc	scandesc;
	HeapTuple		tup;
	int32			id = 0;
	List			*idsList = NIL;
	ListCell		*lc;

	scandesc = heap_beginscan_catalog(rel, 0, NULL);

	while ((tup = heap_getnext(scandesc, ForwardScanDirection)) != NULL)
	{
		Form_pipeline_query row = (Form_pipeline_query) GETSTRUCT(tup);
		idsList = lappend(idsList, (void *) Int32GetDatum(row->id));
	}

	heap_endscan(scandesc);

	if (idsList != NIL)
	{
		int32 ids[idsList->length];
		int i = 0;
		foreach(lc, idsList)
		{
			ids[i] = DatumGetInt32(lfirst(lc));
			i++;
		}

		qsort(ids, idsList->length, sizeof(int32), &compare_int32s);

		for (id = 0; id < idsList->length; id++)
		{
			if (ids[id] > id)
			{
				break;
			}
		}
	}

	return id;
}

/*
 * GetAllContinuousViewNames
 *
 * Retrieve a List of all continuous view names, regardless of their state
 */
List *
GetAllContinuousViewNames(void)
{
	Relation pipeline_query = heap_open(PipelineQueryRelationId, RowShareLock);
	HeapScanDesc scan_desc = heap_beginscan_catalog(pipeline_query, 0, NULL);
	HeapTuple tup;
	List *result = NIL;

	while ((tup = heap_getnext(scan_desc, ForwardScanDirection)) != NULL)
	{
		Form_pipeline_query row = (Form_pipeline_query) GETSTRUCT(tup);
		char *s = pstrdup(NameStr(row->name));
		RangeVar *rv = makeRangeVar(NULL, s, -1);

		result = lappend(result, rv);
	}

	heap_endscan(scan_desc);
	heap_close(pipeline_query, RowShareLock);

	return result;
}

/*
 * RegisterContinuousView
 *
 * Adds a CV to the `pipeline_query` catalog table.
 */
void
RegisterContinuousView(RangeVar *name, const char *query_string, RangeVar* matrelname, bool gc)
{
	Relation	pipeline_query;
	HeapTuple	tup;
	bool 		nulls[Natts_pipeline_query];
	Datum 		values[Natts_pipeline_query];
	NameData 	name_data;
	NameData	matrelname_data;

	if (!name)
		ereport(ERROR,
				(errcode(ERRCODE_NULL_VALUE_NOT_ALLOWED),
						errmsg("name is null")));

	if (!query_string)
		ereport(ERROR,
				(errcode(ERRCODE_NULL_VALUE_NOT_ALLOWED),
						errmsg("query is null")));

	MemSet(nulls, 0, sizeof(nulls));

	pipeline_query = heap_open(PipelineQueryRelationId, AccessExclusiveLock);

	namestrcpy(&name_data, name->relname);
	values[Anum_pipeline_query_id - 1] = Int32GetDatum(get_next_id(pipeline_query));
	values[Anum_pipeline_query_name - 1] = NameGetDatum(&name_data);
	values[Anum_pipeline_query_query - 1] = CStringGetTextDatum(query_string);

	/* Use default values for state and tuning parameters. */
	values[Anum_pipeline_query_state - 1] = CharGetDatum(PIPELINE_QUERY_STATE_INACTIVE);
	values[Anum_pipeline_query_batchsize - 1] = Int64GetDatum(CQ_DEFAULT_BATCH_SIZE);
	values[Anum_pipeline_query_maxwaitms - 1] = Int32GetDatum(CQ_DEFAULT_WAIT_MS);
	values[Anum_pipeline_query_emptysleepms - 1] = Int32GetDatum(CQ_DEFAULT_SLEEP_MS);
	values[Anum_pipeline_query_parallelism - 1] = Int16GetDatum(CQ_DEFAULT_PARALLELISM);

	/* Copy matrelname */
	namestrcpy(&matrelname_data, matrelname->relname);
	values[Anum_pipeline_query_matrelname - 1] = NameGetDatum(&matrelname_data);

	/* Copy gc flag */
	values[Anum_pipeline_query_gc - 1] = BoolGetDatum(gc);

	tup = heap_form_tuple(pipeline_query->rd_att, values, nulls);

	simple_heap_insert(pipeline_query, tup);
	CatalogUpdateIndexes(pipeline_query, tup);
	CommandCounterIncrement();

	heap_freetuple(tup);
	heap_close(pipeline_query, NoLock);
}

/*
 * MarkContinuousViewAsActive
 *
 * Updates the parameters of an already registered CV in the `pipeline_query`
 * catalog table and sets the state to *ACTIVE*. If the CV is already active,
 * nothing is changed.
 *
 * Returns whether the catalog table was updated or not.
 */
bool
MarkContinuousViewAsActive(RangeVar *name, Relation pipeline_query)
{
	HeapTuple tuple;
	HeapTuple newtuple;
	Form_pipeline_query row;
	bool nulls[Natts_pipeline_query];
	bool replaces[Natts_pipeline_query];
	Datum values[Natts_pipeline_query];

	tuple = SearchSysCache1(PIPELINEQUERYNAME, CStringGetDatum(name->relname));

	if (!HeapTupleIsValid(tuple))
		elog(ERROR, "continuous view \"%s\" does not exist",
				name->relname);

	row = (Form_pipeline_query) GETSTRUCT(tuple);

	if (row->state != PIPELINE_QUERY_STATE_ACTIVE)
	{
		MemSet(values, 0, sizeof(values));
		MemSet(nulls, false, sizeof(nulls));
		MemSet(replaces, false, sizeof(replaces));

		replaces[Anum_pipeline_query_state - 1] = true;
		values[Anum_pipeline_query_state - 1] = CharGetDatum(PIPELINE_QUERY_STATE_ACTIVE);

		newtuple = heap_modify_tuple(tuple, pipeline_query->rd_att,
				values, nulls, replaces);

		simple_heap_update(pipeline_query, &newtuple->t_self, newtuple);
		CatalogUpdateIndexes(pipeline_query, newtuple);

		CommandCounterIncrement();
	}

	ReleaseSysCache(tuple);

	return row->state != PIPELINE_QUERY_STATE_ACTIVE;
}

/*
 * MarkContinuousViewAsInactive
 *
 * If the CV is not already marked as INACTIVE in the `pipeline_query`
 * catalog table, mark it as INACTIVE. If the CV is already inactive,
 * nothing is changed.
 *
 * Returns whether the catalog table was updated or not.
 */
bool
MarkContinuousViewAsInactive(RangeVar *name, Relation pipeline_query)
{
	HeapTuple tuple;
	HeapTuple newtuple;
	Form_pipeline_query row;
	bool nulls[Natts_pipeline_query];
	bool replaces[Natts_pipeline_query];
	Datum values[Natts_pipeline_query];

	tuple = SearchSysCache1(PIPELINEQUERYNAME, CStringGetDatum(name->relname));

	if (!HeapTupleIsValid(tuple))
		elog(ERROR, "continuous view \"%s\" does not exist",
				name->relname);

	row = (Form_pipeline_query) GETSTRUCT(tuple);

	if (row->state != PIPELINE_QUERY_STATE_INACTIVE)
	{
		MemSet(values, 0, sizeof(values));
		MemSet(nulls, false, sizeof(nulls));
		MemSet(replaces, false, sizeof(replaces));

		replaces[Anum_pipeline_query_state - 1] = true;
		values[Anum_pipeline_query_state - 1] = CharGetDatum(PIPELINE_QUERY_STATE_INACTIVE);

		newtuple = heap_modify_tuple(tuple, pipeline_query->rd_att,
				values, nulls, replaces);
		simple_heap_update(pipeline_query, &newtuple->t_self, newtuple);

		CatalogUpdateIndexes(pipeline_query, newtuple);
		CommandCounterIncrement();
	}
	ReleaseSysCache(tuple);

	return row->state != PIPELINE_QUERY_STATE_INACTIVE;
}

/*
 * GetContinuousViewParams
 *
 * Fetch the parameters for the CV from the `pipeline_query` catalog table.
 */
void
GetContinousViewState(RangeVar *name, ContinuousViewState *cv_state)
{
	HeapTuple tuple;
	Form_pipeline_query row;

	if (!cv_state)
		return;

	tuple = SearchSysCache1(PIPELINEQUERYNAME, CStringGetDatum(name->relname));

	if (!HeapTupleIsValid(tuple))
		elog(ERROR, "continuous view \"%s\" does not exist",
				name->relname);

	row = (Form_pipeline_query) GETSTRUCT(tuple);

	ReleaseSysCache(tuple);

	cv_state->id = row->id;
	cv_state->state = row->state;
	cv_state->batchsize = row->batchsize;
	cv_state->maxwaitms = row->maxwaitms;
	cv_state->emptysleepms = row->emptysleepms;
	cv_state->parallelism = row->parallelism;
	namestrcpy(&cv_state->matrelname, NameStr(row->matrelname));
}

/*
 * SetContinuousViewParams
 *
 * Set the tuning parameters for the CV in the `pipeline_query`
 * catalog table by reading them from cv_state.
 */
void
SetContinousViewState(RangeVar *rv, ContinuousViewState *cv_state, Relation pipeline_query)
{
	HeapTuple tuple;
	HeapTuple newtuple;
	bool nulls[Natts_pipeline_query];
	bool replaces[Natts_pipeline_query];
	Datum values[Natts_pipeline_query];

	tuple = SearchSysCache1(PIPELINEQUERYNAME, CStringGetDatum(rv->relname));

	if (!HeapTupleIsValid(tuple))
		elog(ERROR, "continuous view \"%s\" does not exist",
				rv->relname);

	MemSet(values, 0, sizeof(values));
	MemSet(nulls, false, sizeof(nulls));
	MemSet(replaces, false, sizeof(replaces));

	replaces[Anum_pipeline_query_batchsize - 1] = true;
	values[Anum_pipeline_query_batchsize - 1] = Int64GetDatum(cv_state->batchsize);

	replaces[Anum_pipeline_query_maxwaitms - 1] = true;
	values[Anum_pipeline_query_maxwaitms - 1] = Int32GetDatum(cv_state->maxwaitms);

	replaces[Anum_pipeline_query_emptysleepms - 1] = true;
	values[Anum_pipeline_query_emptysleepms - 1] = Int32GetDatum(cv_state->emptysleepms);

	replaces[Anum_pipeline_query_parallelism - 1] = true;
	values[Anum_pipeline_query_parallelism - 1] = Int16GetDatum(cv_state->parallelism);
<<<<<<< HEAD
	elog(LOG, "lalalalla %s", rv->relname);
	newtuple = heap_modify_tuple(tuple, pipeline_query->rd_att,
			values, nulls, replaces);
	elog(LOG, "nbnbnbnb %s", rv->relname);
=======
	newtuple = heap_modify_tuple(tuple, pipeline_query->rd_att,
			values, nulls, replaces);
>>>>>>> 9c19ad6a
	simple_heap_update(pipeline_query, &newtuple->t_self, newtuple);
	CatalogUpdateIndexes(pipeline_query, newtuple);

	CommandCounterIncrement();
	ReleaseSysCache(tuple);
}

/*
 * IsContinuousViewActive
 */
bool
IsContinuousViewActive(RangeVar *name)
{
	HeapTuple tuple;
	Form_pipeline_query row;
	bool isActive;

	tuple = SearchSysCache1(PIPELINEQUERYNAME, CStringGetDatum(name->relname));
	/* If the HeapTuple is invalid, consider the CV inactive. */
	isActive = HeapTupleIsValid(tuple);
	if (isActive)
	{
		row = (Form_pipeline_query) GETSTRUCT(tuple);
		isActive = (row->state == PIPELINE_QUERY_STATE_ACTIVE);
		ReleaseSysCache(tuple);
	}

	return isActive;
}

/*
 * GetMatRelationName
 */
char *GetMatRelationName(char *cvname)
{
	HeapTuple tuple;
	Form_pipeline_query row;

	tuple = SearchSysCache1(PIPELINEQUERYNAME, CStringGetDatum(cvname));
	if (!HeapTupleIsValid(tuple))
		elog(ERROR, "continuous view \"%s\" does not exist", cvname);
	row = (Form_pipeline_query) GETSTRUCT(tuple);
	ReleaseSysCache(tuple);
	return pstrdup(NameStr(row->matrelname));
}

/*
 * GetCVNameForMatRelationName
 */
char *
GetCVNameForMatRelationName(char *matrelname)
{
	char *cvname = NULL;
	Relation pipeline_query = heap_open(PipelineQueryRelationId, RowShareLock);
	HeapScanDesc scan_desc = heap_beginscan_catalog(pipeline_query, 0, NULL);
	HeapTuple tup;

	while ((tup = heap_getnext(scan_desc, ForwardScanDirection)) != NULL)
	{
		Form_pipeline_query row = (Form_pipeline_query) GETSTRUCT(tup);
		if (strcmp(matrelname, NameStr(row->matrelname)) == 0)
		{
			cvname = pstrdup(NameStr(row->name));
			break;
		}
	}

	heap_endscan(scan_desc);
	heap_close(pipeline_query, RowShareLock);
	return cvname;
}

/*
 * GetQueryStringOrNull
 */
char *
GetQueryStringOrNull(const char *cvname, bool select_only)
{
	HeapTuple tuple;
	NameData name;
	Datum tmp;
	bool isnull;
	char *result;

	namestrcpy(&name, cvname);
	tuple = SearchSysCache1(PIPELINEQUERYNAME, NameGetDatum(&name));

	if (!HeapTupleIsValid(tuple))
		return NULL;

	tmp = SysCacheGetAttr(PIPELINEQUERYNAME, tuple, Anum_pipeline_query_query, &isnull);
	result = TextDatumGetCString(tmp);

	ReleaseSysCache(tuple);

	/* do we only want the return the SELECT portion of statement? */
	if (select_only)
	{
		/*
		 * Technically the CV could be named "create" or "continuous",
		 * so it's not enough to simply advance to the CV name. We need
		 * to skip past the keywords first. Note that these find() calls
		 * should never return -1 for this string since it's already been
		 * validated.
		 */
		int trimmedlen;
		char *trimmed;
		int pos = skip("CREATE", result, 0);
		pos = skip("CONTINUOUS", result, pos);
		pos = skip("VIEW", result, pos);
		pos = skip(cvname, result, pos);
		pos = skip("AS", result, pos);

		trimmedlen = strlen(result) - pos + 1;
		trimmed = palloc(trimmedlen);

		memcpy(trimmed, &result[pos], trimmedlen);
		pfree(result);

		result = trimmed;
	}

	return result;
}

/*
 * GetQueryString
 *
 * Retrieves the query string of a registered continuous
 * view. If `select_only` is true, only the SELECT portion
 * of the query string is returned.
 */
char *
GetQueryString(const char *cvname, bool select_only)
{
	char *result = GetQueryStringOrNull(cvname, select_only);
	if (result == NULL)
		elog(ERROR, "continuous view \"%s\" does not exist", cvname);
	return result;
}

/*
 * IsContinuousView
 *
 * Returns if the RangeVar represents a registered
 * continuous view.
 */
bool
IsAContinuousView(RangeVar *name)
{
	HeapTuple tuple = SearchSysCache1(PIPELINEQUERYNAME, CStringGetDatum(name->relname));
	if (!HeapTupleIsValid(tuple))
		return false;
	ReleaseSysCache(tuple);
	return true;
}
/*
 * GetGCFlag
 */
bool
GetGCFlag(RangeVar *name)
{
	bool gc = false;
	HeapTuple tuple = SearchSysCache1(PIPELINEQUERYNAME, CStringGetDatum(name->relname));

	if (HeapTupleIsValid(tuple))
	{
		Form_pipeline_query row = (Form_pipeline_query) GETSTRUCT(tuple);
		gc = row->gc;
		ReleaseSysCache(tuple);
	}

	return gc;
}

/*
 * MarkAllContinuousViewsAsInactive
 *
 * Marks all registered continuous views as inactive.
  *
 * This is used on server restart which implies that
 * in case of server restart users will have to activate
 * all the required views manually.
 */
void
MarkAllContinuousViewsAsInactive(void)
{
	Relation		pipeline_query;
	HeapScanDesc	scandesc;
	HeapTuple		tup;

	pipeline_query = heap_open(PipelineQueryRelationId, AccessExclusiveLock);
	scandesc = heap_beginscan_catalog(pipeline_query, 0, NULL);

	while ((tup = heap_getnext(scandesc, ForwardScanDirection)) != NULL)
	{
		Form_pipeline_query row = (Form_pipeline_query) GETSTRUCT(tup);
		HeapTuple newtuple;
		bool nulls[Natts_pipeline_query];
		bool replaces[Natts_pipeline_query];
		Datum values[Natts_pipeline_query];

		if (row->state != PIPELINE_QUERY_STATE_INACTIVE)
		{
			MemSet(values, 0, sizeof(values));
			MemSet(nulls, false, sizeof(nulls));
			MemSet(replaces, false, sizeof(replaces));

			replaces[Anum_pipeline_query_state - 1] = true;
			values[Anum_pipeline_query_state - 1] = CharGetDatum(PIPELINE_QUERY_STATE_INACTIVE);

			newtuple = heap_modify_tuple(tup, pipeline_query->rd_att,
					values, nulls, replaces);

			simple_heap_update(pipeline_query, &newtuple->t_self, newtuple);
			CatalogUpdateIndexes(pipeline_query, newtuple);

			CommandCounterIncrement();
		}
	}

	heap_endscan(scandesc);
	heap_close(pipeline_query, AccessExclusiveLock);
}<|MERGE_RESOLUTION|>--- conflicted
+++ resolved
@@ -365,15 +365,10 @@
 
 	replaces[Anum_pipeline_query_parallelism - 1] = true;
 	values[Anum_pipeline_query_parallelism - 1] = Int16GetDatum(cv_state->parallelism);
-<<<<<<< HEAD
-	elog(LOG, "lalalalla %s", rv->relname);
+
 	newtuple = heap_modify_tuple(tuple, pipeline_query->rd_att,
 			values, nulls, replaces);
-	elog(LOG, "nbnbnbnb %s", rv->relname);
-=======
-	newtuple = heap_modify_tuple(tuple, pipeline_query->rd_att,
-			values, nulls, replaces);
->>>>>>> 9c19ad6a
+
 	simple_heap_update(pipeline_query, &newtuple->t_self, newtuple);
 	CatalogUpdateIndexes(pipeline_query, newtuple);
 
