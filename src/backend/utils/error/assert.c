/*-------------------------------------------------------------------------
 *
 * assert.c
 *	  Assert code.
 *
 * Portions Copyright (c) 1996-2014, PostgreSQL Global Development Group
 * Portions Copyright (c) 1994, Regents of the University of California
 *
 *
 * IDENTIFICATION
 *	  src/backend/utils/error/assert.c
 *
 * NOTE
 *	  This should eventually work with elog()
 *
 *-------------------------------------------------------------------------
 */
#include "postgres.h"

#include <unistd.h>
#include "execinfo.h"
#include "tcop/tcopprot.h"

/*
 * ExceptionalCondition - Handles the failure of an Assert()
 */
void
ExceptionalCondition(const char *conditionName,
					 const char *errorType,
					 const char *fileName,
					 int lineNumber)
{
	void *array[32];
	size_t size;

	if (!PointerIsValid(conditionName)
		|| !PointerIsValid(fileName)
		|| !PointerIsValid(errorType))
		write_stderr("TRAP: ExceptionalCondition: bad arguments\n");
	else
	{
		write_stderr("TRAP: %s(\"%s\", File: \"%s\", Line: %d, PID: %d, Query: %s)\n",
					 errorType, conditionName,
					 fileName, lineNumber, getpid(), debug_query_string);
	}

<<<<<<< HEAD
=======
	/* dump stack trace */
>>>>>>> 137b90f4
	size = backtrace(array, 32);
	fprintf(stderr, "assertion failure at:\n");
	backtrace_symbols_fd(array, size, STDERR_FILENO);

	/* Usually this shouldn't be needed, but make sure the msg went out */
	fflush(stderr);

#ifdef SLEEP_ON_ASSERT

	/*
	 * It would be nice to use pg_usleep() here, but only does 2000 sec or 33
	 * minutes, which seems too short.
	 */
	sleep(1000000);
#endif

	abort();
}<|MERGE_RESOLUTION|>--- conflicted
+++ resolved
@@ -44,10 +44,7 @@
 					 fileName, lineNumber, getpid(), debug_query_string);
 	}
 
-<<<<<<< HEAD
-=======
 	/* dump stack trace */
->>>>>>> 137b90f4
 	size = backtrace(array, 32);
 	fprintf(stderr, "assertion failure at:\n");
 	backtrace_symbols_fd(array, size, STDERR_FILENO);
