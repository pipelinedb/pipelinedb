--- conflicted
+++ resolved
@@ -90,11 +90,7 @@
 
 --A user-specified fillfactor should override the default
 CREATE CONTINUOUS VIEW withff WITH (fillfactor = 42) AS SELECT COUNT(*) FROM stream;
-<<<<<<< HEAD
-\d+ withff;
-=======
 \d+ withff_mrel0;
->>>>>>> 74ed5c21
 
 DROP CONTINUOUS VIEW cqcreate0;
 DROP CONTINUOUS VIEW cqcreate1;
